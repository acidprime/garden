---
title: In-Cluster Building
---
# Building images in remote Kubernetes clusters

One of Garden's most powerful features is the ability to build images in your Kubernetes development cluster, thus
avoiding the need for local Kubernetes clusters. This guide covers the requirements for in-cluster building and how
to set it up.

This guide assumes you've already read through the [Remote Kubernetes](./remote-kubernetes.md) guide.

## tl;dr

If in doubt, use the following setup for builds:

- [**`cluster-buildkit`**](#cluster-buildkit) build mode, which works well for most scenarios.
- Use the project namespace for build pods.
- [Connect a remote deployment registry](#configuring-a-deployment-registry) to use for built images.

Here's a basic configuration example:

```yaml
kind: Project
name: my-project
...
providers:
  - name: kubernetes
    # Use the kaniko build mode
    buildMode: kaniko
    kaniko:
      namespace: null  # <--- use the project namespace for builds
    # Recommended: Configure a remote registry
    deploymentRegistry:
      hostname: my-private-registry.com      # <--- the hostname of your registry
      namespace: my-project                  # <--- the namespace to use within your registry
    imagePullSecrets:
      - name: my-deployment-registry-secret  # <--- the name and namespace of a valid Kubernetes imagePullSecret
        namespace: default
```

The only tricky bit would be connecting the remote registry, so we suggest reading more about that [below](#configuring-a-deployment-registry).

## Security considerations

First off, you should only use in-cluster building in development and testing clusters! Production clusters should not run the builder services for multiple reasons, both to do with resource and security concerns.

You should also avoid using in-cluster building in clusters where you don't control/trust all the code being deployed, i.e. multi-tenant setups (where tenants are external, or otherwise not fully trusted).

## General requirements

In-cluster building works with _most_ Kubernetes clusters, provided they have enough resources allocated and meet some basic requirements. We have tested it on GKE, AKS, EKS, DigitalOcean, and various other custom installations.

The specific requirements vary by the [_build mode_](#build-modes) used, and whether you're using the optional in-cluster registry or not.

In all cases you'll need at least 2GB of RAM _on top of your own service requirements_. More RAM is strongly recommended if you have many concurrent developers or CI builds.

You can—_and should_—adjust the allocated resources and storage in the provider configuration, under
[resources](../reference/providers/kubernetes.md#providersresources) and
[storage](../reference/providers/kubernetes.md#providersstorage). See the individual modes below as well for more
information on how to allocate resources appropriately.

You also need to configure a Docker registry. See the [Configuring a deployment registry](#configuring-a-deployment-registry) section for more details.

## Build modes

Garden supports multiple methods for building images and making them available to the cluster:

1. [**`kaniko`**](#kaniko) — Individual [Kaniko](https://github.com/GoogleContainerTools/kaniko) pods created for each build.
2. [**`cluster-buildkit`**](#cluster-buildkit) — A [BuildKit](https://github.com/moby/buildkit) deployment created for each project namespace.
3. `local-docker` — Build using the local Docker daemon on the developer/CI machine before pushing to the cluster/registry.

{% hint style="warning" %}
The previously available `cluster-docker` build mode has been removed as of version 0.13!
{% endhint %}

The `local-docker` mode is set by default. You should definitely use that when using _Docker for Desktop_, _Minikube_ and most other local development clusters.

The other modes—which are why you're reading this guide—all build your images inside your development/testing cluster, so you don't need to run Docker on your machine, and avoid having to build locally and push build artifacts over the wire to the cluster for every change to your code.

The remote building options each have some pros and cons. You'll find more details below but **here are our general recommendations** at the moment:

- [**`kaniko`**](#kaniko) is a solid choice for most cases and is _currently our first recommendation_. It is battle-tested among Garden's most demanding users (including the Garden team itself). It also scales horizontally and elastically, since individual Pods are created for each build. It doesn't require privileged containers to run and requires no shared cluster-wide services.
- [**`cluster-buildkit`**](#cluster-buildkit) is a new addition and replaces the older `cluster-docker` mode. A [BuildKit](https://github.com/moby/buildkit) Deployment is dynamically created in each project namespace and much like Kaniko requires no other cluster-wide services. This mode also offers a _rootless_ option, which runs without any elevated privileges, in clusters that support it.

We recommend picking a mode based on your usage patterns and scalability requirements. For ephemeral namespaces, `kaniko` is generally the better option, since the persistent BuildKit deployment won't have a warm cache anyway. For long-lived namespaces, like the ones a developer uses while working, `cluster-buildkit` may be a more performant option.

Let's look at how each mode works in more detail, and how you configure them:

### kaniko

This mode uses an individual [Kaniko](https://github.com/GoogleContainerTools/kaniko) Pod for each image build.

The Kaniko project provides a compelling alternative to a Docker daemon because it can run without special privileges on the cluster, and is thus more secure. It also scales better because it doesn't rely on a single daemon shared across multiple users and/or builds; builds are executed in individual Pods and thus scale horizontally and elastically.

In this mode, builds are executed as follows:

1. Your code (build context) is synchronized to a sync service in the cluster, which holds a cache of the build context, so that each change can be uploaded quickly.
2. A Kaniko pod is created, which pulls the build context from the sync service, and performs the build.
3. Kaniko pulls caches from the [deployment registry](#configuring-a-deployment-registry), builds the image, and then pushes the built image back to the registry, which makes it available to the cluster.

#### Configuration and requirements

{% hint style="info" %}
As of Garden v0.12.22, the `kaniko` build mode no longer requires shared system services or an NFS provisioner, nor running `cluster-init` ahead of usage.
{% endhint %}

Enable this by setting `buildMode: kaniko` in your `kubernetes` provider configuration.

_As of Garden v0.12.22, we also recommend setting `kaniko.namespace: null` in the `kubernetes` provider configuration, so that builder pods are started in the project namespace instead of the `garden-system` namespace, which is the current default. This will become the default in Garden v0.13._

Note the difference in how resources for the builder are allocated between Kaniko and the other modes. For this mode, the resource configuration applies to _each Kaniko pod_. See the [builder resources](../reference/providers/kubernetes.md#providersresourcesbuilder) reference for details.

{% hint style="info" %}
If you're using ECR on AWS, you may need to create a cache repository manually for Kaniko to store caches.

That is, if you have a repository like, `my-org/my-image`, you need to manually create a repository next to it called `my-org/my-image/cache`. AWS ECR supports immutable image tags, see the [announcement](https://aws.amazon.com/about-aws/whats-new/2019/07/amazon-ecr-now-supports-immutable-image-tags/) and [documentation](https://docs.aws.amazon.com/AmazonECR/latest/userguide/image-tag-mutability.html). Make sure to set the cache repository's image tag mutability setting to `mutable`. By default, Kaniko's TTL on old cache layers is two weeks, and every layer of the image cache must be rebuilt after that if the image tags are `immutable`.

You can also select a different name for the cache repository and pass the path to Kaniko via the `--cache-repo` flag, which you can set on the [`extraFlags`](../reference/providers/kubernetes.md#providerskanikoextraFlags) field. See [this GitHub comment](https://github.com/GoogleContainerTools/kaniko/issues/410#issuecomment-433229841) in the Kaniko repo for more details.

This does not appear to be an issue for GCR on GCP. We haven't tested this on other container repositories.
{% endhint %}

You can provide extra arguments to Kaniko via the [`extraFlags`](../reference/providers/kubernetes.md#providerskanikoextraFlags) field. Users with projects with a large number of files should take a look at the `--snapshotMode=redo` and `--use-new-run` options as these can provide [significant performance improvements](https://github.com/GoogleContainerTools/kaniko/releases/tag/v1.0.0). Please refer to the [official docs](https://github.com/GoogleContainerTools/kaniko#additional-flags) for the full list of available flags.

The Kaniko pods will always have the following toleration set:

```yaml
key: "garden-build",
operator: "Equal",
value: "true",
effect: "NoSchedule"
```

This allows you to set corresponding [Taints](https://kubernetes.io/docs/concepts/scheduling-eviction/taint-and-toleration/) on cluster nodes to control which nodes builder deployments are deployed to. You can also configure a [`nodeSelector`](../reference/providers/kubernetes.md#providerskanikonodeSelector) to serve the same purpose.

### cluster-buildkit

With this mode, a [BuildKit](https://github.com/moby/buildkit) Deployment is dynamically created in each project namespace to perform in-cluster builds.

Much like [`kaniko`](#kaniko), this mode requires no cluster-wide services or permissions to be managed, and thus no permissions outside of a single namespace for each user/project.

In this mode, builds are executed as follows:

1. BuildKit is automatically deployed to the project namespace, if it hasn't already been deployed there.
2. Your code (build context) is synchronized directly to the BuildKit deployment.
3. BuildKit imports caches from the [deployment registry](#configuring-a-deployment-registry), builds the image, and then pushes the built image and caches back to the registry.

#### Configuration and requirements

Enable this mode by setting `buildMode: cluster-buildkit` in your `kubernetes` provider configuration.

In order to enable [rootless](https://github.com/moby/buildkit/blob/master/docs/rootless.md) mode, add the following to your `kubernetes` provider configuration:

```yaml
clusterBuildkit:
  rootless: true
```

*Note that not all clusters can currently support rootless operation, and that you may need to configure your cluster with this in mind. Please see the [BuildKits docs](https://github.com/moby/buildkit/blob/master/docs/rootless.md) for details.*

You should also set the builder resource requests/limits. For this mode, the resource configuration applies to _each BuildKit deployment_, i.e. for _each project namespace_. See the [builder resources](../reference/providers/kubernetes.md#providersresourcesbuilder) reference for details.

The BuildKit deployments will always have the following toleration set:

```yaml
key: "garden-build",
operator: "Equal",
value: "true",
effect: "NoSchedule"
```

This allows you to set corresponding [Taints](https://kubernetes.io/docs/concepts/scheduling-eviction/taint-and-toleration/) on cluster nodes to control which nodes builder deployments are deployed to. You can also configure a [`nodeSelector`](../reference/providers/kubernetes.md#providersclusterbuildkitnodeselector) to serve the same purpose.

<<<<<<< HEAD
=======
#### Caching

By default, cluster-buildkit will have two layers of cache

1. A local file cache, maintained by the cluster-buildkit instance. The cache is shared for all builds in the same namespace
2. A `_buildcache` image tag in the configured deploymentRegistry will be used as an external cache. This is useful for fresh namespaces, e.g. preview environments

You can customize the cache configuration with the `cache` option. You can list multiple cache layers, and it will choose the first one that generates any hit for all following layers.

In a large team it might be beneficial to use a more complicated cache strategy, for example the following:

```yaml
clusterBuildkit:
  cache:
      - type: registry
        tag: _buildcache-${slice(kebabCase(git.branch), "0", "30")}
      - type: registry
        tag: _buildcache-main
        export: false
```

With this configuration, every new feature branch will benefit from the main branch cache, while not polluting the main branch cache (via `export: false`).
Any subsequent builds will use the feature branch cache.

Please keep in mind that you should also configure a garbage collection policy in your Docker registry to clean old feature branch tags.

#### Multi-stage caching

If your `Dockerfile` has multiple stages, you can benefit from `mode=max` caching. It is automatically enabled, if your registry is not in our list of unsupported registries.
Currently, those are AWS ECR and Google GCR. If you are using GCR, you can switch to the Google Artifact Registry, which supports `mode=max`.

You can also configure a different cache registry for your images. That way you can keep using ECR or GCR, while having better cache hit rate with `mode=max`:

```yaml
clusterBuildkit:
  cache:
      - type: registry
        registry:
          hostname: hub.docker.com
          namespace: my-team-cache
```

For this mode of operation you need secrets for all the registries configured in your `imagePullSecrets`.

### cluster-docker

{% hint style="warning" %}
The `cluster-docker` build mode has been **deprecated** and will be removed in an upcoming release. Please use `kaniko` or `cluster-buildkit` instead.
{% endhint %}

The `cluster-docker` mode installs a standalone Docker daemon into your cluster, that is then used for builds across all users of the clusters, along with a handful of other supporting services.

In this mode, builds are executed as follows:

1. Your code (build context) is synchronized to a sync service in the cluster, making it available to the Docker daemon.
2. A build is triggered in the Docker daemon.
3. The built image is pushed to the [deployment registry](#configuring-a-deployment-registry), which makes it available to the cluster.

#### Configuration and requirements

Enable this mode by setting `buildMode: cluster-docker` in your `kubernetes` provider configuration.

After enabling this mode, you will need to run `garden plugins kubernetes cluster-init --env=<env-name>` for each applicable environment, in order to install the required cluster-wide services. Those services include the Docker daemon itself, as well as an image registry, a sync service for receiving build contexts, two persistent volumes, an NFS volume provisioner for one of those volumes, and a couple of small utility services.

By default, Garden will install an NFS volume provisioner into `garden-system` in order to be able to efficiently synchronize build sources to the cluster and then attaching those to the Kaniko pods. You can also [specify a storageClass](../reference/providers/kubernetes.md#providersstoragesyncstorageclass) to provide another _ReadWriteMany_ capable storage class to use instead of NFS. This may be advisable if your cloud provider provides a good alternative, or if you already have such a provisioner installed.

Optionally, you can also enable [BuildKit](https://github.com/moby/buildkit) to be used by the Docker daemon. _This is not to be confused with the [`cluster-buildkit`](#cluster-buildkit) build mode, which doesn't use Docker at all._ In most cases, this should work well and offer a bit of added performance, but it remains optional for now. If you have `cluster-docker` set as your `buildMode` you can enable BuildKit for an environment by adding the following to your `kubernetes` provider configuration:

```yaml
clusterDocker:
  enableBuildKit: true
```

Make sure your cluster has enough resources and storage to support the required services, and keep in mind that these
services are shared across all users of the cluster. Please look at the [resources](../reference/providers/kubernetes.md#providersresources) and [storage](../reference/providers/kubernetes.md#providersstorage) sections in the provider reference for
details.

>>>>>>> d966a97f
### Local Docker

This is the default mode. It is the least efficient one for remote clusters, but requires no additional configuration or services to be deployed to the cluster. For remote clusters, you do however need to explicitly configure a [deployment registry](#configuring-a-deployment-registry), and obviously you'll need to have Docker running locally.

See the [Local Docker builds](./remote-kubernetes.md) section in the Remote Clusters guide for details.

## Configuring a deployment registry

To deploy a built image to a remote Kubernetes cluster, the image first needs to be pushed to a container registry that is accessible to the cluster. We refer to this as a _deployment registry_. This is an external Docker registry, e.g. a cloud provider managed registry like ECR or GCR.

To configure a deployment registry, you need to specify at least the `deploymentRegistry` field on your `kubernetes` provider, and in many cases you also need to provide a Secret in order to authenticate with the registry via the `imagePullSecrets` field:

```yaml
kind: Project
name: my-project
...
providers:
  - name: kubernetes
    ...
    deploymentRegistry:
      hostname: my-private-registry.com      # <--- the hostname of your registry
      namespace: my-project                  # <--- the namespace to use within your registry
    imagePullSecrets:
      - name: my-deployment-registry-secret  # <--- the name and namespace of a valid Kubernetes imagePullSecret
        namespace: default
```

Now say, if you specify `hostname: my-registry.com` and `namespace: my-project-id` for the `deploymentRegistry` field, and you have a container module named `some-module` in your project, it will be tagged and pushed to `my-registry.com/my-project-id/some-module:v:<module-version>` after building. That image ID will be then used in Kubernetes manifests when running containers.

For this to work, you in most cases also need to provide the authentication necessary for both the cluster to read the image and for the builder to push to the registry. We use the same format and mechanisms as Kubernetes _imagePullSecrets_ for this. See [this guide](https://kubernetes.io/docs/tasks/configure-pod-container/pull-image-private-registry/) for how to create the secret, **but keep in mind that for this context, the authentication provided must have write privileges to the configured registry and namespace.**

See below for specific instructions for working with ECR.

### Using in-cluster building with ECR

For AWS ECR (Elastic Container Registry), you need to enable the ECR credential helper once for the repository by adding an `imagePullSecret` for you ECR repository.

First create a `config.json` somewhere with the following contents (`<aws_account_id>` and `<region>` are placeholders that you need to replace for your repo):

```json
{
  "credHelpers": {
    "<aws_account_id>.dkr.ecr.<region>.amazonaws.com": "ecr-login"
  }
}
```

Next create the _imagePullSecret_ in your cluster (feel free to replace the default namespace, just make sure it's correctly referenced in the config below):

```sh
kubectl --namespace default create secret generic ecr-config \
  --from-file=.dockerconfigjson=./config.json \
  --type=kubernetes.io/dockerconfigjson
```

Finally, add the secret reference to your `kubernetes` provider configuration:

```yaml
kind: Project
name: my-project
...
providers:
  - name: kubernetes
    ...
    imagePullSecrets:
      - name: ecr-config
        namespace: default
```

#### Configuring Access

To grant your service account the right permission to push to ECR, add this policy to each of the repositories in the container registry that you want to use with in-cluster building:

```json
{
    "Version": "2012-10-17",
    "Statement": [
        {
            "Sid": "AllowPushPull",
            "Effect": "Allow",
            "Principal": {
                "AWS": [
                    "arn:aws:iam::<account-id>:role/<k8s_worker_iam_role>"                ]
            },
            "Action": [
                "ecr:BatchGetImage",
                "ecr:BatchCheckLayerAvailability",
                "ecr:CompleteLayerUpload",
                "ecr:GetDownloadUrlForLayer",
                "ecr:InitiateLayerUpload",
                "ecr:PutImage",
                "ecr:UploadLayerPart"
            ]
        }
    ]
}
```

To grant developers permission to push and pull directly from a repository, see [the AWS documentation](https://docs.aws.amazon.com/AmazonECR/latest/userguide/security_iam_id-based-policy-examples.html).

### Using in-cluster building with GCR

To use in-cluster building with GCR (Google Container Registry) you need to set up authentication, with the following steps:

1. Create a Google Service Account (GSA).
2. Give the GSA the appropriate permissions.
3. Create a JSON key for the account.
4. Create an _imagePullSecret_ for using the JSON key.
5. Add a reference to the imagePullSecret in your Garden project configuration.

First, create a Google Service Account:

```sh
# You can replace the gcr-access name of course, but make sure you also replace it in the commands below
gcloud iam service-accounts create gcr-access --project ${PROJECT_ID}
```

Then, to grant the Google Service account the right permission to push to GCR, run the following gcloud commands:

```sh
# Create a role with the required permissions
gcloud iam roles create gcrAccess \
  --project ${PROJECT_ID} \
  --permissions=storage.objects.get,storage.objects.create,storage.objects.list,storage.objects.update,storage.objects.delete,storage.buckets.create,storage.buckets.get

# Attach the role to the newly create Google Service Account
gcloud projects add-iam-policy-binding ${PROJECT_ID} \
  --member=serviceAccount:gcr-access@${PROJECT_ID}.iam.gserviceaccount.com \
  --role=projects/${PROJECT_ID}/roles/gcrAccess
```

Next create a JSON key file for the GSA:

```sh
gcloud iam service-accounts keys create keyfile.json --iam-account gcr-access@${PROJECT_ID}.iam.gserviceaccount.com
```

Then prepare the _imagePullSecret_ in your Kubernetes cluster. Run the following command, if appropriate replacing `gcr.io` with the correct registry hostname (e.g. `eu.gcr.io` or `asia.gcr.io`):

```sh
kubectl --namespace default create secret docker-registry gcr-config \
  --docker-server=gcr.io \
  --docker-username=_json_key \
  --docker-password="$(cat keyfile.json)"
```

Finally, add the created _imagePullSecret_ to your `kubernetes` provider configuration:

```yaml
kind: Project
name: my-project
...
providers:
  - name: kubernetes
    ...
    imagePullSecrets:
      - name: gcr-config
        namespace: default
```

### Using in-cluster building with Google Artifact Registry

To use in-cluster building with Google Artifact Registry you need to set up authentication, with the following steps:

1. Create a Google Service Account (GSA).
2. Give the GSA the appropriate permissions.
3. Create a JSON key for the account.
4. Create an _imagePullSecret_ for using the JSON key.
5. Add a reference to the imagePullSecret to your Garden project configuration.

First, create a Google Service Account:

```sh
# Of course you can replace the gar-access name, but make sure you also replace it in the commands below.
gcloud iam service-accounts create gar-access --project ${PROJECT_ID}
```

The service account needs write access to the Google Artifacts Registry. You can either grant write access to all repositories with an IAM policy, or you can grant repository-specific permissions to selected repositories. We recommend the latter, as it follows the pattern of granting the least-privileged access needed.

To grant access to all Google Artifact Registries, run:

```sh
gcloud projects add-iam-policy-binding ${PROJECT_ID} \
  --member=serviceAccount:gar-access@${PROJECT_ID}.iam.gserviceaccount.com \
  --role=roles/artifactregistry.writer
```

To grant access to one or more repositories, run for each repository:

```sh
gcloud artifacts repositories add-iam-policy-binding ${REPOSITORY} \
  --location=${REGION} \
  --member=serviceAccount:gar-access@${PROJECT_ID}.iam.gserviceaccount.com \
  --role=roles/artifactregistry.writer
```

Next create a JSON key file for the GSA:

```sh
gcloud iam service-accounts keys create keyfile.json --iam-account gar-access@${PROJECT_ID}.iam.gserviceaccount.com
```

Then prepare the _imagePullSecret_ in your Kubernetes cluster. Run the following command and replace `docker.pkg.dev` with the correct registry hostname (e.g. `southamerica-east1-docker.pkg.dev` or `australia-southeast1-docker.pkg.dev`):

```sh
kubectl --namespace default create secret docker-registry gar-config \
  --docker-server=docker.pkg.dev \
  --docker-username=_json_key \
  --docker-password="$(cat keyfile.json)"
```

Finally, add the created _imagePullSecret_ and _deploymentRegistry_ to your `kubernetes` provider configuration:

```yaml
kind: Project
name: my-project
...
providers:
  - name: kubernetes
    ...
    deploymentRegistry:
      hostname: europe-central2-docker.pkg.dev      # <--- please replace with the hostname of your registry
      namespace: ${PROJECT_ID}/${REPOSITORY}        # <--- please replace with your GCP project and repository
    imagePullSecrets:
      - name: gar-config
        namespace: default
```

## Publishing images

You can publish images that have been built in your cluster, using the `garden publish` command. See the [Publishing images](./container-modules.md#publishing-images) section in the [Container Modules guide](./container-modules.md#publishing-images) for details.

{% hint style="warning" %}
Note that you currently need to have Docker running locally even when using remote building, and you need to have authenticated with the target registry. When publishing, we pull the image from the remote registry to the local Docker daemon, and then go on to push it from there. We do this to avoid having to (re-)implement all the various authentication methods (and by extension key management) involved in pushing directly from the cluster, and because it's often not desired to give clusters access to directly push to production registries.
{% endhint %}

## Pulling base images from private registries

The in-cluster builder may need to be able to pull base images from a private registry, e.g. if your Dockerfile starts with something like this:

```dockerfile
FROM my-private-registry.com/my-image:tag
```

where `my-private-registry.com` requires authorization.

For this to work, you need to create a registry secret in your cluster (see [this guide](https://kubernetes.io/docs/tasks/configure-pod-container/pull-image-private-registry/) for how to create the secret) and then configure the [imagePullSecrets](../reference/providers/kubernetes.md#providersimagepullsecrets) field in your `kubernetes` provider configuration:

```yaml
kind: Project
name: my-project
...
providers:
  - name: kubernetes
    ...
    imagePullSecrets:
      # The name of the registry auth secret you created.
    - name: my-registry-secret
      # Change this if you store the secret in another namespace.
      namespace: default
```

This registry auth secret will then be copied and passed to the in-cluster builder. You can specify as many as you like, and they will be merged together.<|MERGE_RESOLUTION|>--- conflicted
+++ resolved
@@ -171,8 +171,6 @@
 
 This allows you to set corresponding [Taints](https://kubernetes.io/docs/concepts/scheduling-eviction/taint-and-toleration/) on cluster nodes to control which nodes builder deployments are deployed to. You can also configure a [`nodeSelector`](../reference/providers/kubernetes.md#providersclusterbuildkitnodeselector) to serve the same purpose.
 
-<<<<<<< HEAD
-=======
 #### Caching
 
 By default, cluster-buildkit will have two layers of cache
@@ -217,40 +215,6 @@
 
 For this mode of operation you need secrets for all the registries configured in your `imagePullSecrets`.
 
-### cluster-docker
-
-{% hint style="warning" %}
-The `cluster-docker` build mode has been **deprecated** and will be removed in an upcoming release. Please use `kaniko` or `cluster-buildkit` instead.
-{% endhint %}
-
-The `cluster-docker` mode installs a standalone Docker daemon into your cluster, that is then used for builds across all users of the clusters, along with a handful of other supporting services.
-
-In this mode, builds are executed as follows:
-
-1. Your code (build context) is synchronized to a sync service in the cluster, making it available to the Docker daemon.
-2. A build is triggered in the Docker daemon.
-3. The built image is pushed to the [deployment registry](#configuring-a-deployment-registry), which makes it available to the cluster.
-
-#### Configuration and requirements
-
-Enable this mode by setting `buildMode: cluster-docker` in your `kubernetes` provider configuration.
-
-After enabling this mode, you will need to run `garden plugins kubernetes cluster-init --env=<env-name>` for each applicable environment, in order to install the required cluster-wide services. Those services include the Docker daemon itself, as well as an image registry, a sync service for receiving build contexts, two persistent volumes, an NFS volume provisioner for one of those volumes, and a couple of small utility services.
-
-By default, Garden will install an NFS volume provisioner into `garden-system` in order to be able to efficiently synchronize build sources to the cluster and then attaching those to the Kaniko pods. You can also [specify a storageClass](../reference/providers/kubernetes.md#providersstoragesyncstorageclass) to provide another _ReadWriteMany_ capable storage class to use instead of NFS. This may be advisable if your cloud provider provides a good alternative, or if you already have such a provisioner installed.
-
-Optionally, you can also enable [BuildKit](https://github.com/moby/buildkit) to be used by the Docker daemon. _This is not to be confused with the [`cluster-buildkit`](#cluster-buildkit) build mode, which doesn't use Docker at all._ In most cases, this should work well and offer a bit of added performance, but it remains optional for now. If you have `cluster-docker` set as your `buildMode` you can enable BuildKit for an environment by adding the following to your `kubernetes` provider configuration:
-
-```yaml
-clusterDocker:
-  enableBuildKit: true
-```
-
-Make sure your cluster has enough resources and storage to support the required services, and keep in mind that these
-services are shared across all users of the cluster. Please look at the [resources](../reference/providers/kubernetes.md#providersresources) and [storage](../reference/providers/kubernetes.md#providersstorage) sections in the provider reference for
-details.
-
->>>>>>> d966a97f
 ### Local Docker
 
 This is the default mode. It is the least efficient one for remote clusters, but requires no additional configuration or services to be deployed to the cluster. For remote clusters, you do however need to explicitly configure a [deployment registry](#configuring-a-deployment-registry), and obviously you'll need to have Docker running locally.
