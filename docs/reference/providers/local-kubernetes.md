---
title: "`local-kubernetes` Provider"
tocTitle: "`local-kubernetes`"
---

# `local-kubernetes` Provider

## Description

The `local-kubernetes` provider is a specialized version of the [`kubernetes` provider](./kubernetes.md) that automates and simplifies working with local Kubernetes clusters.

For general Kubernetes usage information, please refer to the [guides section](https://docs.garden.io/guides). For local clusters a good place to start is the [Local Kubernetes guide](https://docs.garden.io/guides/local-kubernetes) guide. The [Getting Started](https://docs.garden.io/getting-started/0-introduction) guide is also helpful as an introduction.

If you're working with a remote Kubernetes cluster, please refer to the [`kubernetes` provider](./kubernetes.md) docs, and the [Remote Kubernetes guide](https://docs.garden.io/guides/remote-kubernetes) guide.

Below is the full schema reference for the provider configuration. For an introduction to configuring a Garden project with providers, please look at our [configuration guide](../../using-garden/configuration-overview.md).

The reference is divided into two sections. The [first section](#complete-yaml-schema) contains the complete YAML schema, and the [second section](#configuration-keys) describes each schema key.

## Complete YAML Schema

The values in the schema below are the default values.

```yaml
providers:
  - # List other providers that should be resolved before this one.
    dependencies: []

    # If specified, this provider will only be used in the listed environments. Note that an empty array effectively
    # disables the provider. To use a provider in all environments, omit this field.
    environments:

    # Choose the mechanism for building container images before deploying. By default your local Docker daemon is
    # used, but you can set it to `cluster-buildkit` or `kaniko` to sync files to the cluster, and build container
    # images there. This removes the need to run Docker locally, and allows you to share layer and image caches
    # between multiple developers, as well as between your development and CI workflows.
    #
    # For more details on all the different options and what makes sense to use for your setup, please check out the
    # [in-cluster building guide](https://docs.garden.io/guides/in-cluster-building).
    buildMode: local-docker

    # Configuration options for the `cluster-buildkit` build mode.
    clusterBuildkit: {}
      # Use the `cache` configuration to customize the default cluster-buildkit cache behaviour.
      #
      # The default value is:
      # clusterBuildkit:
      #   cache:
      #     - type: registry
      #       mode: auto
      #
      # For every build, this will
      # - import cached layers from a docker image tag named `_buildcache`
      # - when the build is finished, upload cache information to `_buildcache`
      #
      # For registries that support it, `mode: auto` (the default) will enable the buildkit `mode=max`
      # option.
      #
      # Some registries are known not to support the cache manifests needed for the `mode=max` option, so
      # we will avoid using `mode=max` with them.
      #
      # See the following table for details on our detection mechanism:
      #
      # | Registry Name                   | Detection string | Assumed `mode=max` support |
      # |---------------------------------|------------------|------------------------------|
      # | AWS Elastic Container Registry  | `.dkr.ecr.`    | No                           |
      # | Google Cloud Container Registry | `gcr.io`       | No                           |
      # | Any other registry              | -                | Yes                          |
      #
      # In case you need to override the defaults for your registry, you can do it like so:
      #
      # clusterBuildkit:
      #   cache:
      #     - type: registry
      #       mode: inline
      #
      # When you add multiple caches, we will make sure to pass the `--import-cache` options to buildkit in the same
      # order as provided in the cache configuration. This is because buildkit will not actually use all imported
      # caches
      # for every build, but it will stick with the first cache that yields a cache hit for all the following layers.
      #
      # An example for this is the following:
      #
      # clusterBuildkit:
      #   cache:
      #     - type: registry
      #       tag: _buildcache-${slice(kebabCase(git.branch), "0", "30")}
      #     - type: registry
      #       tag: _buildcache-main
      #       export: false
      #
      # Using this cache configuration, every build will first look for a cache specific to your feature branch.
      # If it does not exist yet, it will import caches from the main branch builds (`_buildcache-main`).
      # When the build is finished, it will only export caches to your feature branch, and avoid polluting the `main`
      # branch caches.
      # A configuration like that may improve your cache hit rate and thus save time.
      #
      # If you need to disable caches completely you can achieve that with the following configuration:
      #
      # clusterBuildkit:
      #   cache: []
      cache:
        - # Use the Docker registry configured at `deploymentRegistry` to retrieve and store buildkit cache
          # information.
          #
          # See also the [buildkit registry cache
          # documentation](https://github.com/moby/buildkit#registry-push-image-and-cache-separately)
          type:

          # The registry from which the cache should be imported from, or which it should be exported to.
          #
          # If not specified, use the configured `deploymentRegistry` in your kubernetes provider config, or the
          # internal in-cluster registry in case `deploymentRegistry` is not set.
          #
          # Important: You must make sure `imagePullSecrets` includes authentication with the specified cache
          # registry, that has the appropriate write privileges (usually full write access to the configured
          # `namespace`).
          registry:
            # The hostname (and optionally port, if not the default port) of the registry.
            hostname:

            # The port where the registry listens on, if not the default.
            port:

            # The registry namespace. Will be placed between hostname and image name, like so:
            # <hostname>/<namespace>/<image name>
            namespace: _

            # Set to true to allow insecure connections to the registry (without SSL).
            insecure: false

          # This is the buildkit cache mode to be used.
          #
          # The value `inline` ensures that garden is using the buildkit option `--export-cache inline`. Cache
          # information will be inlined and co-located with the Docker image itself.
          #
          # The values `min` and `max` ensure that garden passes the `mode=max` or `mode=min` modifiers to the
          # buildkit `--export-cache` option. Cache manifests will only be
          # stored stored in the configured `tag`.
          #
          # `auto` is the same as `max` for most registries. Some popular registries do not support `max` and garden
          # will fall back to `inline` for them.
          #  See the [clusterBuildkit cache option](#providers-.clusterbuildkit.cache) for a description of the
          # detection mechanism.
          #
          # See also the [buildkit export cache documentation](https://github.com/moby/buildkit#export-cache)
          mode: auto

          # This is the Docker registry tag name buildkit should use for the registry build cache. Default is
          # `_buildcache`
          #
          # **NOTE**: `tag` can only be used together with the `registry` cache type
          tag: _buildcache

          # If this is false, only pass the `--import-cache` option to buildkit, and not the `--export-cache` option.
          # Defaults to true.
          export: true

      # Enable rootless mode for the cluster-buildkit daemon, which runs the daemon with decreased privileges.
      # Please see [the buildkit docs](https://github.com/moby/buildkit/blob/master/docs/rootless.md) for caveats when
      # using this mode.
      rootless: false

      # Exposes the `nodeSelector` field on the PodSpec of the BuildKit deployment. This allows you to constrain the
      # BuildKit daemon to only run on particular nodes.
      #
      # [See here](https://kubernetes.io/docs/concepts/configuration/assign-pod-node/) for the official Kubernetes
      # guide to assigning Pods to nodes.
      nodeSelector: {}

    # Setting related to Jib image builds.
    jib:
      # In some cases you may need to push images built with Jib to the remote registry via Kubernetes cluster, e.g.
      # if you don't have connectivity or access from where Garden is being run. In that case, set this flag to true,
      # but do note that the build will take considerably take longer to complete! Only applies when using in-cluster
      # building.
      pushViaCluster: false

    # Configuration options for the `kaniko` build mode.
    kaniko:
      # Specify extra flags to use when building the container image with kaniko. Flags set on `container` modules
      # take precedence over these.
      extraFlags:

      # Change the kaniko image (repository/image:tag) to use when building in kaniko mode.
      image: 'gcr.io/kaniko-project/executor:v1.8.1-debug'

      # Choose the namespace where the Kaniko pods will be run. Set to `null` to use the project namespace.
      #
      # **IMPORTANT: The default namespace will change to the project namespace instead of the garden-system namespace
      # in an upcoming release!**
      namespace: garden-system

      # Exposes the `nodeSelector` field on the PodSpec of the Kaniko pods. This allows you to constrain the Kaniko
      # pods to only run on particular nodes.
      #
      # [See here](https://kubernetes.io/docs/concepts/configuration/assign-pod-node/) for the official Kubernetes
      # guide to assigning Pods to nodes.
      nodeSelector:

      # Specify tolerations to apply to each Kaniko Pod. Useful to control which nodes in a cluster can run builds.
      tolerations:
        - # "Effect" indicates the taint effect to match. Empty means match all taint effects. When specified,
          # allowed values are "NoSchedule", "PreferNoSchedule" and "NoExecute".
          effect:

          # "Key" is the taint key that the toleration applies to. Empty means match all taint keys.
          # If the key is empty, operator must be "Exists"; this combination means to match all values and all keys.
          key:

          # "Operator" represents a key's relationship to the value. Valid operators are "Exists" and "Equal".
          # Defaults to
          # "Equal". "Exists" is equivalent to wildcard for value, so that a pod can tolerate all taints of a
          # particular category.
          operator: Equal

          # "TolerationSeconds" represents the period of time the toleration (which must be of effect "NoExecute",
          # otherwise this field is ignored) tolerates the taint. By default, it is not set, which means tolerate
          # the taint forever (do not evict). Zero and negative values will be treated as 0 (evict immediately)
          # by the system.
          tolerationSeconds:

          # "Value" is the taint value the toleration matches to. If the operator is "Exists", the value should be
          # empty,
          # otherwise just a regular string.
          value:

    # A default hostname to use when no hostname is explicitly configured for a service.
    defaultHostname:

    # Sets the deployment strategy for `container` services.
    #
    # The default is `"rolling"`, which performs rolling updates. There is also experimental support for blue/green
    # deployments (via the `"blue-green"` strategy).
    #
    # Note that this setting only applies to `container` services (and not, for example,  `kubernetes` or `helm`
    # services).
    deploymentStrategy: rolling

    # Configuration options for dev mode.
    devMode:
      # Specifies default settings for dev mode syncs (e.g. for `container`, `kubernetes` and `helm` services).
      #
      # These are overridden/extended by the settings of any individual dev mode sync specs for a given module or
      # service.
      #
      # Dev mode is enabled when running the `garden dev` command, and by setting the `--dev` flag on the `garden
      # deploy` command.
      #
      # See the [Code Synchronization guide](https://docs.garden.io/guides/code-synchronization-dev-mode) for more
      # information.
      defaults:
        # Specify a list of POSIX-style paths or glob patterns that should be excluded from the sync.
        #
        # Any exclusion patterns defined in individual dev mode sync specs will be applied in addition to these
        # patterns.
        #
        # `.git` directories and `.garden` directories are always ignored.
        exclude:

        # The default permission bits, specified as an octal, to set on files at the sync target. Defaults to 0600
        # (user read/write). See the [Mutagen
        # docs](https://mutagen.io/documentation/synchronization/permissions#permissions) for more information.
        fileMode:

        # The default permission bits, specified as an octal, to set on directories at the sync target. Defaults to
        # 0700 (user read/write). See the [Mutagen
        # docs](https://mutagen.io/documentation/synchronization/permissions#permissions) for more information.
        directoryMode:

        # Set the default owner of files and directories at the target. Specify either an integer ID or a string name.
        # See the [Mutagen docs](https://mutagen.io/documentation/synchronization/permissions#owners-and-groups) for
        # more information.
        owner:

        # Set the default group on files and directories at the target. Specify either an integer ID or a string name.
        # See the [Mutagen docs](https://mutagen.io/documentation/synchronization/permissions#owners-and-groups) for
        # more information.
        group:

    # Require SSL on all `container` module services. If set to true, an error is raised when no certificate is
    # available for a configured hostname on a `container` module.
    forceSsl: false

    # References to `docker-registry` secrets to use for authenticating with remote registries when pulling
    # images. This is necessary if you reference private images in your module configuration, and is required
    # when configuring a remote Kubernetes environment with buildMode=local.
    imagePullSecrets:
      - # The name of the Kubernetes secret.
        name:

        # The namespace where the secret is stored. If necessary, the secret may be copied to the appropriate
        # namespace before use.
        namespace: default

    # References to secrets you need to have copied into all namespaces deployed to. These secrets will be
    # ensured to exist in the namespace before deploying any service.
    copySecrets:
      - # The name of the Kubernetes secret.
        name:

        # The namespace where the secret is stored. If necessary, the secret may be copied to the appropriate
        # namespace before use.
        namespace: default

    # Resource requests and limits for the in-cluster builder..
    resources:
      # Resource requests and limits for the in-cluster builder. It's important to consider which build mode you're
      # using when configuring this.
      #
      # When `buildMode` is `kaniko`, this refers to _each Kaniko pod_, i.e. each individual build, so you'll want to
      # consider the requirements for your individual image builds, with your most expensive/heavy images in mind.
      #
      # When `buildMode` is `cluster-buildkit`, this applies to the BuildKit deployment created in _each project
      # namespace_. So think of this as the resource spec for each individual user or project namespace.
      builder:
        limits:
          # CPU limit in millicpu.
          cpu: 4000

          # Memory limit in megabytes.
          memory: 8192

          # Ephemeral storage limit in megabytes.
          ephemeralStorage:

        requests:
          # CPU request in millicpu.
          cpu: 100

          # Memory request in megabytes.
          memory: 512

          # Ephemeral storage request in megabytes.
          ephemeralStorage:

    # One or more certificates to use for ingress.
    tlsCertificates:
      - # A unique identifier for this certificate.
        name:

        # A list of hostnames that this certificate should be used for. If you don't specify these, they will be
        # automatically read from the certificate.
        hostnames:

        # A reference to the Kubernetes secret that contains the TLS certificate and key for the domain.
        secretRef:
          # The name of the Kubernetes secret.
          name:

          # The namespace where the secret is stored. If necessary, the secret may be copied to the appropriate
          # namespace before use.
          namespace: default

        # Set to `cert-manager` to configure [cert-manager](https://github.com/jetstack/cert-manager) to manage this
        # certificate. See our
        # [cert-manager integration guide](https://docs.garden.io/advanced/cert-manager-integration) for details.
        managedBy:

    # cert-manager configuration, for creating and managing TLS certificates. See the
    # [cert-manager guide](https://docs.garden.io/advanced/cert-manager-integration) for details.
    certManager:
      # Automatically install `cert-manager` on initialization. See the
      # [cert-manager integration guide](https://docs.garden.io/advanced/cert-manager-integration) for details.
      install: false

      # The email to use when requesting Let's Encrypt certificates.
      email:

      # The type of issuer for the certificate (only ACME is supported for now).
      issuer: acme

      # Specify which ACME server to request certificates from. Currently Let's Encrypt staging and prod servers are
      # supported.
      acmeServer: letsencrypt-staging

      # The type of ACME challenge used to validate hostnames and generate the certificates (only HTTP-01 is supported
      # for now).
      acmeChallengeType: HTTP-01

    # Exposes the `nodeSelector` field on the PodSpec of system services. This allows you to constrain the system
    # services to only run on particular nodes.
    #
    # [See here](https://kubernetes.io/docs/concepts/configuration/assign-pod-node/) for the official Kubernetes guide
    # to assigning Pods to nodes.
    systemNodeSelector: {}

    # The name of the provider plugin to use.
    name: local-kubernetes

    # The kubectl context to use to connect to the Kubernetes cluster.
    context:

    # Specify which namespace to deploy services to (defaults to the project name). Note that the framework generates
    # other namespaces as well with this name as a prefix.
    namespace:
      # A valid Kubernetes namespace name. Must be a valid RFC1035/RFC1123 (DNS) label (may contain lowercase letters,
      # numbers and dashes, must start with a letter, and cannot end with a dash) and must not be longer than 63
      # characters.
      name:

      # Map of annotations to apply to the namespace when creating it.
      annotations:

      # Map of labels to apply to the namespace when creating it.
      labels:

    # Set this to null or false to skip installing/enabling the `nginx` ingress controller.
    setupIngressController: nginx
```
## Configuration Keys

### `providers[]`

| Type            | Default | Required |
| --------------- | ------- | -------- |
| `array[object]` | `[]`    | No       |

### `providers[].dependencies[]`

[providers](#providers) > dependencies

List other providers that should be resolved before this one.

| Type            | Default | Required |
| --------------- | ------- | -------- |
| `array[string]` | `[]`    | No       |

Example:

```yaml
providers:
  - dependencies:
      - exec
```

### `providers[].environments[]`

[providers](#providers) > environments

If specified, this provider will only be used in the listed environments. Note that an empty array effectively disables the provider. To use a provider in all environments, omit this field.

| Type            | Required |
| --------------- | -------- |
| `array[string]` | No       |

Example:

```yaml
providers:
  - environments:
      - dev
      - stage
```

### `providers[].buildMode`

[providers](#providers) > buildMode

Choose the mechanism for building container images before deploying. By default your local Docker daemon is used, but you can set it to `cluster-buildkit` or `kaniko` to sync files to the cluster, and build container images there. This removes the need to run Docker locally, and allows you to share layer and image caches between multiple developers, as well as between your development and CI workflows.

For more details on all the different options and what makes sense to use for your setup, please check out the [in-cluster building guide](https://docs.garden.io/guides/in-cluster-building).

<<<<<<< HEAD
| Type     | Default          | Required |
| -------- | ---------------- | -------- |
| `string` | `"local-docker"` | No       |
=======
**Note:** The `cluster-docker` mode has been deprecated and will be removed in a future release!

| Type     | Allowed Values                                                 | Default          | Required |
| -------- | -------------------------------------------------------------- | ---------------- | -------- |
| `string` | "local-docker", "cluster-docker", "kaniko", "cluster-buildkit" | `"local-docker"` | Yes      |
>>>>>>> d966a97f

### `providers[].clusterBuildkit`

[providers](#providers) > clusterBuildkit

Configuration options for the `cluster-buildkit` build mode.

| Type     | Default | Required |
| -------- | ------- | -------- |
| `object` | `{}`    | No       |

### `providers[].clusterBuildkit.cache[]`

[providers](#providers) > [clusterBuildkit](#providersclusterbuildkit) > cache

Use the `cache` configuration to customize the default cluster-buildkit cache behaviour.

The default value is:
```yaml
clusterBuildkit:
  cache:
    - type: registry
      mode: auto
```

For every build, this will
- import cached layers from a docker image tag named `_buildcache`
- when the build is finished, upload cache information to `_buildcache`

For registries that support it, `mode: auto` (the default) will enable the buildkit `mode=max`
option.

Some registries are known not to support the cache manifests needed for the `mode=max` option, so
we will avoid using `mode=max` with them.

See the following table for details on our detection mechanism:

| Registry Name                   | Detection string | Assumed `mode=max` support |
|---------------------------------|------------------|------------------------------|
| AWS Elastic Container Registry  | `.dkr.ecr.`    | No                           |
| Google Cloud Container Registry | `gcr.io`       | No                           |
| Any other registry              | -                | Yes                          |

In case you need to override the defaults for your registry, you can do it like so:

```yaml
clusterBuildkit:
  cache:
    - type: registry
      mode: inline
```

When you add multiple caches, we will make sure to pass the `--import-cache` options to buildkit in the same
order as provided in the cache configuration. This is because buildkit will not actually use all imported caches
for every build, but it will stick with the first cache that yields a cache hit for all the following layers.

An example for this is the following:

```yaml
clusterBuildkit:
  cache:
    - type: registry
      tag: _buildcache-${slice(kebabCase(git.branch), "0", "30")}
    - type: registry
      tag: _buildcache-main
      export: false
```

Using this cache configuration, every build will first look for a cache specific to your feature branch.
If it does not exist yet, it will import caches from the main branch builds (`_buildcache-main`).
When the build is finished, it will only export caches to your feature branch, and avoid polluting the `main` branch caches.
A configuration like that may improve your cache hit rate and thus save time.

If you need to disable caches completely you can achieve that with the following configuration:

```yaml
clusterBuildkit:
  cache: []
```

| Type            | Default                                                                 | Required |
| --------------- | ----------------------------------------------------------------------- | -------- |
| `array[object]` | `[{"type":"registry","mode":"auto","tag":"_buildcache","export":true}]` | No       |

### `providers[].clusterBuildkit.cache[].type`

[providers](#providers) > [clusterBuildkit](#providersclusterbuildkit) > [cache](#providersclusterbuildkitcache) > type

Use the Docker registry configured at `deploymentRegistry` to retrieve and store buildkit cache information.

See also the [buildkit registry cache documentation](https://github.com/moby/buildkit#registry-push-image-and-cache-separately)

| Type     | Allowed Values | Required |
| -------- | -------------- | -------- |
| `string` | "registry"     | Yes      |

### `providers[].clusterBuildkit.cache[].registry`

[providers](#providers) > [clusterBuildkit](#providersclusterbuildkit) > [cache](#providersclusterbuildkitcache) > registry

The registry from which the cache should be imported from, or which it should be exported to.

If not specified, use the configured `deploymentRegistry` in your kubernetes provider config, or the internal in-cluster registry in case `deploymentRegistry` is not set.

Important: You must make sure `imagePullSecrets` includes authentication with the specified cache registry, that has the appropriate write privileges (usually full write access to the configured `namespace`).

| Type     | Required |
| -------- | -------- |
| `object` | No       |

### `providers[].clusterBuildkit.cache[].registry.hostname`

[providers](#providers) > [clusterBuildkit](#providersclusterbuildkit) > [cache](#providersclusterbuildkitcache) > [registry](#providersclusterbuildkitcacheregistry) > hostname

The hostname (and optionally port, if not the default port) of the registry.

| Type     | Required |
| -------- | -------- |
| `string` | Yes      |

Example:

```yaml
providers:
  - clusterBuildkit:
      ...
      cache:
        - registry:
            ...
            hostname: "gcr.io"
```

### `providers[].clusterBuildkit.cache[].registry.port`

[providers](#providers) > [clusterBuildkit](#providersclusterbuildkit) > [cache](#providersclusterbuildkitcache) > [registry](#providersclusterbuildkitcacheregistry) > port

The port where the registry listens on, if not the default.

| Type     | Required |
| -------- | -------- |
| `number` | No       |

### `providers[].clusterBuildkit.cache[].registry.namespace`

[providers](#providers) > [clusterBuildkit](#providersclusterbuildkit) > [cache](#providersclusterbuildkitcache) > [registry](#providersclusterbuildkitcacheregistry) > namespace

The registry namespace. Will be placed between hostname and image name, like so: <hostname>/<namespace>/<image name>

| Type     | Default | Required |
| -------- | ------- | -------- |
| `string` | `"_"`   | No       |

Example:

```yaml
providers:
  - clusterBuildkit:
      ...
      cache:
        - registry:
            ...
            namespace: "my-project"
```

### `providers[].clusterBuildkit.cache[].registry.insecure`

[providers](#providers) > [clusterBuildkit](#providersclusterbuildkit) > [cache](#providersclusterbuildkitcache) > [registry](#providersclusterbuildkitcacheregistry) > insecure

Set to true to allow insecure connections to the registry (without SSL).

| Type      | Default | Required |
| --------- | ------- | -------- |
| `boolean` | `false` | No       |

### `providers[].clusterBuildkit.cache[].mode`

[providers](#providers) > [clusterBuildkit](#providersclusterbuildkit) > [cache](#providersclusterbuildkitcache) > mode

This is the buildkit cache mode to be used.

The value `inline` ensures that garden is using the buildkit option `--export-cache inline`. Cache information will be inlined and co-located with the Docker image itself.

The values `min` and `max` ensure that garden passes the `mode=max` or `mode=min` modifiers to the buildkit `--export-cache` option. Cache manifests will only be
stored stored in the configured `tag`.

`auto` is the same as `max` for most registries. Some popular registries do not support `max` and garden will fall back to `inline` for them.
 See the [clusterBuildkit cache option](#providers-.clusterbuildkit.cache) for a description of the detection mechanism.

See also the [buildkit export cache documentation](https://github.com/moby/buildkit#export-cache)

| Type     | Allowed Values                 | Default  | Required |
| -------- | ------------------------------ | -------- | -------- |
| `string` | "auto", "min", "max", "inline" | `"auto"` | Yes      |

### `providers[].clusterBuildkit.cache[].tag`

[providers](#providers) > [clusterBuildkit](#providersclusterbuildkit) > [cache](#providersclusterbuildkitcache) > tag

This is the Docker registry tag name buildkit should use for the registry build cache. Default is `_buildcache`

**NOTE**: `tag` can only be used together with the `registry` cache type

| Type     | Default         | Required |
| -------- | --------------- | -------- |
| `string` | `"_buildcache"` | No       |

### `providers[].clusterBuildkit.cache[].export`

[providers](#providers) > [clusterBuildkit](#providersclusterbuildkit) > [cache](#providersclusterbuildkitcache) > export

If this is false, only pass the `--import-cache` option to buildkit, and not the `--export-cache` option. Defaults to true.

| Type      | Default | Required |
| --------- | ------- | -------- |
| `boolean` | `true`  | No       |

### `providers[].clusterBuildkit.rootless`

[providers](#providers) > [clusterBuildkit](#providersclusterbuildkit) > rootless

Enable rootless mode for the cluster-buildkit daemon, which runs the daemon with decreased privileges.
Please see [the buildkit docs](https://github.com/moby/buildkit/blob/master/docs/rootless.md) for caveats when using this mode.

| Type      | Default | Required |
| --------- | ------- | -------- |
| `boolean` | `false` | No       |

### `providers[].clusterBuildkit.nodeSelector`

[providers](#providers) > [clusterBuildkit](#providersclusterbuildkit) > nodeSelector

Exposes the `nodeSelector` field on the PodSpec of the BuildKit deployment. This allows you to constrain the BuildKit daemon to only run on particular nodes.

[See here](https://kubernetes.io/docs/concepts/configuration/assign-pod-node/) for the official Kubernetes guide to assigning Pods to nodes.

| Type     | Default | Required |
| -------- | ------- | -------- |
| `object` | `{}`    | No       |

Example:

```yaml
providers:
  - clusterBuildkit:
      ...
      nodeSelector:
          disktype: ssd
```

<<<<<<< HEAD
=======
### `providers[].clusterDocker`

[providers](#providers) > clusterDocker

{% hint style="warning" %}
**Deprecated**: This field will be removed in a future release.
{% endhint %}

Configuration options for the `cluster-docker` build mode.

| Type     | Default | Required |
| -------- | ------- | -------- |
| `object` | `{}`    | No       |

### `providers[].clusterDocker.enableBuildKit`

[providers](#providers) > [clusterDocker](#providersclusterdocker) > enableBuildKit

{% hint style="warning" %}
**Deprecated**: This field will be removed in a future release.
{% endhint %}

Enable [BuildKit](https://github.com/moby/buildkit) support. This should in most cases work well and be more performant, but we're opting to keep it optional until it's enabled by default in Docker.

| Type      | Default | Required |
| --------- | ------- | -------- |
| `boolean` | `false` | No       |

>>>>>>> d966a97f
### `providers[].jib`

[providers](#providers) > jib

Setting related to Jib image builds.

| Type     | Required |
| -------- | -------- |
| `object` | No       |

### `providers[].jib.pushViaCluster`

[providers](#providers) > [jib](#providersjib) > pushViaCluster

In some cases you may need to push images built with Jib to the remote registry via Kubernetes cluster, e.g. if you don't have connectivity or access from where Garden is being run. In that case, set this flag to true, but do note that the build will take considerably take longer to complete! Only applies when using in-cluster building.

| Type      | Default | Required |
| --------- | ------- | -------- |
| `boolean` | `false` | No       |

### `providers[].kaniko`

[providers](#providers) > kaniko

Configuration options for the `kaniko` build mode.

| Type     | Required |
| -------- | -------- |
| `object` | No       |

### `providers[].kaniko.extraFlags[]`

[providers](#providers) > [kaniko](#providerskaniko) > extraFlags

Specify extra flags to use when building the container image with kaniko. Flags set on `container` modules take precedence over these.

| Type            | Required |
| --------------- | -------- |
| `array[string]` | No       |

### `providers[].kaniko.image`

[providers](#providers) > [kaniko](#providerskaniko) > image

Change the kaniko image (repository/image:tag) to use when building in kaniko mode.

| Type     | Default                                         | Required |
| -------- | ----------------------------------------------- | -------- |
| `string` | `"gcr.io/kaniko-project/executor:v1.8.1-debug"` | No       |

### `providers[].kaniko.namespace`

[providers](#providers) > [kaniko](#providerskaniko) > namespace

Choose the namespace where the Kaniko pods will be run. Set to `null` to use the project namespace.

**IMPORTANT: The default namespace will change to the project namespace instead of the garden-system namespace in an upcoming release!**

| Type     | Default           | Required |
| -------- | ----------------- | -------- |
| `string` | `"garden-system"` | No       |

### `providers[].kaniko.nodeSelector`

[providers](#providers) > [kaniko](#providerskaniko) > nodeSelector

Exposes the `nodeSelector` field on the PodSpec of the Kaniko pods. This allows you to constrain the Kaniko pods to only run on particular nodes.

[See here](https://kubernetes.io/docs/concepts/configuration/assign-pod-node/) for the official Kubernetes guide to assigning Pods to nodes.

| Type     | Required |
| -------- | -------- |
| `object` | No       |

### `providers[].kaniko.tolerations[]`

[providers](#providers) > [kaniko](#providerskaniko) > tolerations

Specify tolerations to apply to each Kaniko Pod. Useful to control which nodes in a cluster can run builds.

| Type            | Default | Required |
| --------------- | ------- | -------- |
| `array[object]` | `[]`    | No       |

### `providers[].kaniko.tolerations[].effect`

[providers](#providers) > [kaniko](#providerskaniko) > [tolerations](#providerskanikotolerations) > effect

"Effect" indicates the taint effect to match. Empty means match all taint effects. When specified,
allowed values are "NoSchedule", "PreferNoSchedule" and "NoExecute".

| Type     | Required |
| -------- | -------- |
| `string` | No       |

### `providers[].kaniko.tolerations[].key`

[providers](#providers) > [kaniko](#providerskaniko) > [tolerations](#providerskanikotolerations) > key

"Key" is the taint key that the toleration applies to. Empty means match all taint keys.
If the key is empty, operator must be "Exists"; this combination means to match all values and all keys.

| Type     | Required |
| -------- | -------- |
| `string` | No       |

### `providers[].kaniko.tolerations[].operator`

[providers](#providers) > [kaniko](#providerskaniko) > [tolerations](#providerskanikotolerations) > operator

"Operator" represents a key's relationship to the value. Valid operators are "Exists" and "Equal". Defaults to
"Equal". "Exists" is equivalent to wildcard for value, so that a pod can tolerate all taints of a
particular category.

| Type     | Default   | Required |
| -------- | --------- | -------- |
| `string` | `"Equal"` | No       |

### `providers[].kaniko.tolerations[].tolerationSeconds`

[providers](#providers) > [kaniko](#providerskaniko) > [tolerations](#providerskanikotolerations) > tolerationSeconds

"TolerationSeconds" represents the period of time the toleration (which must be of effect "NoExecute",
otherwise this field is ignored) tolerates the taint. By default, it is not set, which means tolerate
the taint forever (do not evict). Zero and negative values will be treated as 0 (evict immediately)
by the system.

| Type     | Required |
| -------- | -------- |
| `string` | No       |

### `providers[].kaniko.tolerations[].value`

[providers](#providers) > [kaniko](#providerskaniko) > [tolerations](#providerskanikotolerations) > value

"Value" is the taint value the toleration matches to. If the operator is "Exists", the value should be empty,
otherwise just a regular string.

| Type     | Required |
| -------- | -------- |
| `string` | No       |

### `providers[].defaultHostname`

[providers](#providers) > defaultHostname

A default hostname to use when no hostname is explicitly configured for a service.

| Type     | Required |
| -------- | -------- |
| `string` | No       |

Example:

```yaml
providers:
  - defaultHostname: "api.mydomain.com"
```

### `providers[].deploymentStrategy`

[providers](#providers) > deploymentStrategy

{% hint style="warning" %}
**Experimental**: this is an experimental feature and the API might change in the future.
{% endhint %}

Sets the deployment strategy for `container` services.

The default is `"rolling"`, which performs rolling updates. There is also experimental support for blue/green deployments (via the `"blue-green"` strategy).

Note that this setting only applies to `container` services (and not, for example,  `kubernetes` or `helm` services).

| Type     | Default     | Required |
| -------- | ----------- | -------- |
| `string` | `"rolling"` | No       |

### `providers[].devMode`

[providers](#providers) > devMode

Configuration options for dev mode.

| Type     | Required |
| -------- | -------- |
| `object` | No       |

### `providers[].devMode.defaults`

[providers](#providers) > [devMode](#providersdevmode) > defaults

Specifies default settings for dev mode syncs (e.g. for `container`, `kubernetes` and `helm` services).

These are overridden/extended by the settings of any individual dev mode sync specs for a given module or service.

Dev mode is enabled when running the `garden dev` command, and by setting the `--dev` flag on the `garden deploy` command.

See the [Code Synchronization guide](https://docs.garden.io/guides/code-synchronization-dev-mode) for more information.

| Type     | Required |
| -------- | -------- |
| `object` | No       |

### `providers[].devMode.defaults.exclude[]`

[providers](#providers) > [devMode](#providersdevmode) > [defaults](#providersdevmodedefaults) > exclude

Specify a list of POSIX-style paths or glob patterns that should be excluded from the sync.

Any exclusion patterns defined in individual dev mode sync specs will be applied in addition to these patterns.

`.git` directories and `.garden` directories are always ignored.

| Type               | Required |
| ------------------ | -------- |
| `array[posixPath]` | No       |

Example:

```yaml
providers:
  - devMode:
      ...
      defaults:
        ...
        exclude:
          - dist/**/*
          - '*.log'
```

### `providers[].devMode.defaults.fileMode`

[providers](#providers) > [devMode](#providersdevmode) > [defaults](#providersdevmodedefaults) > fileMode

The default permission bits, specified as an octal, to set on files at the sync target. Defaults to 0600 (user read/write). See the [Mutagen docs](https://mutagen.io/documentation/synchronization/permissions#permissions) for more information.

| Type     | Required |
| -------- | -------- |
| `number` | No       |

### `providers[].devMode.defaults.directoryMode`

[providers](#providers) > [devMode](#providersdevmode) > [defaults](#providersdevmodedefaults) > directoryMode

The default permission bits, specified as an octal, to set on directories at the sync target. Defaults to 0700 (user read/write). See the [Mutagen docs](https://mutagen.io/documentation/synchronization/permissions#permissions) for more information.

| Type     | Required |
| -------- | -------- |
| `number` | No       |

### `providers[].devMode.defaults.owner`

[providers](#providers) > [devMode](#providersdevmode) > [defaults](#providersdevmodedefaults) > owner

Set the default owner of files and directories at the target. Specify either an integer ID or a string name. See the [Mutagen docs](https://mutagen.io/documentation/synchronization/permissions#owners-and-groups) for more information.

| Type               | Required |
| ------------------ | -------- |
| `number \| string` | No       |

### `providers[].devMode.defaults.group`

[providers](#providers) > [devMode](#providersdevmode) > [defaults](#providersdevmodedefaults) > group

Set the default group on files and directories at the target. Specify either an integer ID or a string name. See the [Mutagen docs](https://mutagen.io/documentation/synchronization/permissions#owners-and-groups) for more information.

| Type               | Required |
| ------------------ | -------- |
| `number \| string` | No       |

### `providers[].forceSsl`

[providers](#providers) > forceSsl

Require SSL on all `container` module services. If set to true, an error is raised when no certificate is available for a configured hostname on a `container` module.

| Type      | Default | Required |
| --------- | ------- | -------- |
| `boolean` | `false` | No       |

### `providers[].imagePullSecrets[]`

[providers](#providers) > imagePullSecrets

References to `docker-registry` secrets to use for authenticating with remote registries when pulling
images. This is necessary if you reference private images in your module configuration, and is required
when configuring a remote Kubernetes environment with buildMode=local.

| Type            | Default | Required |
| --------------- | ------- | -------- |
| `array[object]` | `[]`    | No       |

### `providers[].imagePullSecrets[].name`

[providers](#providers) > [imagePullSecrets](#providersimagepullsecrets) > name

The name of the Kubernetes secret.

| Type     | Required |
| -------- | -------- |
| `string` | Yes      |

Example:

```yaml
providers:
  - imagePullSecrets:
      - name: "my-secret"
```

### `providers[].imagePullSecrets[].namespace`

[providers](#providers) > [imagePullSecrets](#providersimagepullsecrets) > namespace

The namespace where the secret is stored. If necessary, the secret may be copied to the appropriate namespace before use.

| Type     | Default     | Required |
| -------- | ----------- | -------- |
| `string` | `"default"` | No       |

### `providers[].copySecrets[]`

[providers](#providers) > copySecrets

References to secrets you need to have copied into all namespaces deployed to. These secrets will be
ensured to exist in the namespace before deploying any service.

| Type            | Default | Required |
| --------------- | ------- | -------- |
| `array[object]` | `[]`    | No       |

### `providers[].copySecrets[].name`

[providers](#providers) > [copySecrets](#providerscopysecrets) > name

The name of the Kubernetes secret.

| Type     | Required |
| -------- | -------- |
| `string` | Yes      |

Example:

```yaml
providers:
  - copySecrets:
      - name: "my-secret"
```

### `providers[].copySecrets[].namespace`

[providers](#providers) > [copySecrets](#providerscopysecrets) > namespace

The namespace where the secret is stored. If necessary, the secret may be copied to the appropriate namespace before use.

| Type     | Default     | Required |
| -------- | ----------- | -------- |
| `string` | `"default"` | No       |

### `providers[].resources`

[providers](#providers) > resources

Resource requests and limits for the in-cluster builder..

| Type     | Default                                                                                 | Required |
| -------- | --------------------------------------------------------------------------------------- | -------- |
| `object` | `{"builder":{"limits":{"cpu":4000,"memory":8192},"requests":{"cpu":100,"memory":512}}}` | No       |

### `providers[].resources.builder`

[providers](#providers) > [resources](#providersresources) > builder

Resource requests and limits for the in-cluster builder. It's important to consider which build mode you're using when configuring this.

When `buildMode` is `kaniko`, this refers to _each Kaniko pod_, i.e. each individual build, so you'll want to consider the requirements for your individual image builds, with your most expensive/heavy images in mind.

When `buildMode` is `cluster-buildkit`, this applies to the BuildKit deployment created in _each project namespace_. So think of this as the resource spec for each individual user or project namespace.

| Type     | Default                                                                     | Required |
| -------- | --------------------------------------------------------------------------- | -------- |
| `object` | `{"limits":{"cpu":4000,"memory":8192},"requests":{"cpu":100,"memory":512}}` | No       |

### `providers[].resources.builder.limits`

[providers](#providers) > [resources](#providersresources) > [builder](#providersresourcesbuilder) > limits

| Type     | Default                      | Required |
| -------- | ---------------------------- | -------- |
| `object` | `{"cpu":4000,"memory":8192}` | No       |

### `providers[].resources.builder.limits.cpu`

[providers](#providers) > [resources](#providersresources) > [builder](#providersresourcesbuilder) > [limits](#providersresourcesbuilderlimits) > cpu

CPU limit in millicpu.

| Type     | Default | Required |
| -------- | ------- | -------- |
| `number` | `4000`  | No       |

Example:

```yaml
providers:
  - resources:
      ...
      builder:
        ...
        limits:
          ...
          cpu: 4000
```

### `providers[].resources.builder.limits.memory`

[providers](#providers) > [resources](#providersresources) > [builder](#providersresourcesbuilder) > [limits](#providersresourcesbuilderlimits) > memory

Memory limit in megabytes.

| Type     | Default | Required |
| -------- | ------- | -------- |
| `number` | `8192`  | No       |

Example:

```yaml
providers:
  - resources:
      ...
      builder:
        ...
        limits:
          ...
          memory: 8192
```

### `providers[].resources.builder.limits.ephemeralStorage`

[providers](#providers) > [resources](#providersresources) > [builder](#providersresourcesbuilder) > [limits](#providersresourcesbuilderlimits) > ephemeralStorage

Ephemeral storage limit in megabytes.

| Type     | Required |
| -------- | -------- |
| `number` | No       |

Example:

```yaml
providers:
  - resources:
      ...
      builder:
        ...
        limits:
          ...
          ephemeralStorage: 8192
```

### `providers[].resources.builder.requests`

[providers](#providers) > [resources](#providersresources) > [builder](#providersresourcesbuilder) > requests

| Type     | Default                    | Required |
| -------- | -------------------------- | -------- |
| `object` | `{"cpu":100,"memory":512}` | No       |

### `providers[].resources.builder.requests.cpu`

[providers](#providers) > [resources](#providersresources) > [builder](#providersresourcesbuilder) > [requests](#providersresourcesbuilderrequests) > cpu

CPU request in millicpu.

| Type     | Default | Required |
| -------- | ------- | -------- |
| `number` | `100`   | No       |

Example:

```yaml
providers:
  - resources:
      ...
      builder:
        ...
        requests:
          ...
          cpu: 100
```

### `providers[].resources.builder.requests.memory`

[providers](#providers) > [resources](#providersresources) > [builder](#providersresourcesbuilder) > [requests](#providersresourcesbuilderrequests) > memory

Memory request in megabytes.

| Type     | Default | Required |
| -------- | ------- | -------- |
| `number` | `512`   | No       |

Example:

```yaml
providers:
  - resources:
      ...
      builder:
        ...
        requests:
          ...
          memory: 512
```

### `providers[].resources.builder.requests.ephemeralStorage`

[providers](#providers) > [resources](#providersresources) > [builder](#providersresourcesbuilder) > [requests](#providersresourcesbuilderrequests) > ephemeralStorage

Ephemeral storage request in megabytes.

| Type     | Required |
| -------- | -------- |
| `number` | No       |

Example:

```yaml
providers:
  - resources:
      ...
      builder:
        ...
        requests:
          ...
          ephemeralStorage: 8192
```

### `providers[].tlsCertificates[]`

[providers](#providers) > tlsCertificates

One or more certificates to use for ingress.

| Type            | Default | Required |
| --------------- | ------- | -------- |
| `array[object]` | `[]`    | No       |

### `providers[].tlsCertificates[].name`

[providers](#providers) > [tlsCertificates](#providerstlscertificates) > name

A unique identifier for this certificate.

| Type     | Required |
| -------- | -------- |
| `string` | Yes      |

Example:

```yaml
providers:
  - tlsCertificates:
      - name: "www"
```

### `providers[].tlsCertificates[].hostnames[]`

[providers](#providers) > [tlsCertificates](#providerstlscertificates) > hostnames

A list of hostnames that this certificate should be used for. If you don't specify these, they will be automatically read from the certificate.

| Type              | Required |
| ----------------- | -------- |
| `array[hostname]` | No       |

Example:

```yaml
providers:
  - tlsCertificates:
      - hostnames:
          - www.mydomain.com
```

### `providers[].tlsCertificates[].secretRef`

[providers](#providers) > [tlsCertificates](#providerstlscertificates) > secretRef

A reference to the Kubernetes secret that contains the TLS certificate and key for the domain.

| Type     | Required |
| -------- | -------- |
| `object` | No       |

Example:

```yaml
providers:
  - tlsCertificates:
      - secretRef:
            name: my-tls-secret
            namespace: default
```

### `providers[].tlsCertificates[].secretRef.name`

[providers](#providers) > [tlsCertificates](#providerstlscertificates) > [secretRef](#providerstlscertificatessecretref) > name

The name of the Kubernetes secret.

| Type     | Required |
| -------- | -------- |
| `string` | Yes      |

Example:

```yaml
providers:
  - tlsCertificates:
      - secretRef:
            name: my-tls-secret
            namespace: default
          ...
          name: "my-secret"
```

### `providers[].tlsCertificates[].secretRef.namespace`

[providers](#providers) > [tlsCertificates](#providerstlscertificates) > [secretRef](#providerstlscertificatessecretref) > namespace

The namespace where the secret is stored. If necessary, the secret may be copied to the appropriate namespace before use.

| Type     | Default     | Required |
| -------- | ----------- | -------- |
| `string` | `"default"` | No       |

### `providers[].tlsCertificates[].managedBy`

[providers](#providers) > [tlsCertificates](#providerstlscertificates) > managedBy

Set to `cert-manager` to configure [cert-manager](https://github.com/jetstack/cert-manager) to manage this
certificate. See our
[cert-manager integration guide](https://docs.garden.io/advanced/cert-manager-integration) for details.

| Type     | Required |
| -------- | -------- |
| `string` | No       |

Example:

```yaml
providers:
  - tlsCertificates:
      - managedBy: "cert-manager"
```

### `providers[].certManager`

[providers](#providers) > certManager

cert-manager configuration, for creating and managing TLS certificates. See the
[cert-manager guide](https://docs.garden.io/advanced/cert-manager-integration) for details.

| Type     | Required |
| -------- | -------- |
| `object` | No       |

### `providers[].certManager.install`

[providers](#providers) > [certManager](#providerscertmanager) > install

Automatically install `cert-manager` on initialization. See the
[cert-manager integration guide](https://docs.garden.io/advanced/cert-manager-integration) for details.

| Type      | Default | Required |
| --------- | ------- | -------- |
| `boolean` | `false` | No       |

### `providers[].certManager.email`

[providers](#providers) > [certManager](#providerscertmanager) > email

The email to use when requesting Let's Encrypt certificates.

| Type     | Required |
| -------- | -------- |
| `string` | Yes      |

Example:

```yaml
providers:
  - certManager:
      ...
      email: "yourname@example.com"
```

### `providers[].certManager.issuer`

[providers](#providers) > [certManager](#providerscertmanager) > issuer

The type of issuer for the certificate (only ACME is supported for now).

| Type     | Default  | Required |
| -------- | -------- | -------- |
| `string` | `"acme"` | No       |

Example:

```yaml
providers:
  - certManager:
      ...
      issuer: "acme"
```

### `providers[].certManager.acmeServer`

[providers](#providers) > [certManager](#providerscertmanager) > acmeServer

Specify which ACME server to request certificates from. Currently Let's Encrypt staging and prod servers are supported.

| Type     | Default                 | Required |
| -------- | ----------------------- | -------- |
| `string` | `"letsencrypt-staging"` | No       |

Example:

```yaml
providers:
  - certManager:
      ...
      acmeServer: "letsencrypt-staging"
```

### `providers[].certManager.acmeChallengeType`

[providers](#providers) > [certManager](#providerscertmanager) > acmeChallengeType

The type of ACME challenge used to validate hostnames and generate the certificates (only HTTP-01 is supported for now).

| Type     | Default     | Required |
| -------- | ----------- | -------- |
| `string` | `"HTTP-01"` | No       |

Example:

```yaml
providers:
  - certManager:
      ...
      acmeChallengeType: "HTTP-01"
```

### `providers[].systemNodeSelector`

[providers](#providers) > systemNodeSelector

Exposes the `nodeSelector` field on the PodSpec of system services. This allows you to constrain the system services to only run on particular nodes.

[See here](https://kubernetes.io/docs/concepts/configuration/assign-pod-node/) for the official Kubernetes guide to assigning Pods to nodes.

| Type     | Default | Required |
| -------- | ------- | -------- |
| `object` | `{}`    | No       |

Example:

```yaml
providers:
  - systemNodeSelector:
        disktype: ssd
```

### `providers[].name`

[providers](#providers) > name

The name of the provider plugin to use.

| Type     | Default              | Required |
| -------- | -------------------- | -------- |
| `string` | `"local-kubernetes"` | Yes      |

Example:

```yaml
providers:
  - name: "local-kubernetes"
```

### `providers[].context`

[providers](#providers) > context

The kubectl context to use to connect to the Kubernetes cluster.

| Type     | Required |
| -------- | -------- |
| `string` | No       |

Example:

```yaml
providers:
  - context: "my-dev-context"
```

### `providers[].namespace`

[providers](#providers) > namespace

Specify which namespace to deploy services to (defaults to the project name). Note that the framework generates other namespaces as well with this name as a prefix.

| Type               | Required |
| ------------------ | -------- |
| `object \| string` | No       |

### `providers[].namespace.name`

[providers](#providers) > [namespace](#providersnamespace) > name

A valid Kubernetes namespace name. Must be a valid RFC1035/RFC1123 (DNS) label (may contain lowercase letters, numbers and dashes, must start with a letter, and cannot end with a dash) and must not be longer than 63 characters.

| Type     | Required |
| -------- | -------- |
| `string` | No       |

### `providers[].namespace.annotations`

[providers](#providers) > [namespace](#providersnamespace) > annotations

Map of annotations to apply to the namespace when creating it.

| Type     | Required |
| -------- | -------- |
| `object` | No       |

### `providers[].namespace.labels`

[providers](#providers) > [namespace](#providersnamespace) > labels

Map of labels to apply to the namespace when creating it.

| Type     | Required |
| -------- | -------- |
| `object` | No       |

### `providers[].setupIngressController`

[providers](#providers) > setupIngressController

Set this to null or false to skip installing/enabling the `nginx` ingress controller.

| Type     | Default   | Required |
| -------- | --------- | -------- |
| `string` | `"nginx"` | No       |
<|MERGE_RESOLUTION|>--- conflicted
+++ resolved
@@ -461,17 +461,9 @@
 
 For more details on all the different options and what makes sense to use for your setup, please check out the [in-cluster building guide](https://docs.garden.io/guides/in-cluster-building).
 
-<<<<<<< HEAD
-| Type     | Default          | Required |
-| -------- | ---------------- | -------- |
-| `string` | `"local-docker"` | No       |
-=======
-**Note:** The `cluster-docker` mode has been deprecated and will be removed in a future release!
-
 | Type     | Allowed Values                                                 | Default          | Required |
 | -------- | -------------------------------------------------------------- | ---------------- | -------- |
-| `string` | "local-docker", "cluster-docker", "kaniko", "cluster-buildkit" | `"local-docker"` | Yes      |
->>>>>>> d966a97f
+| `string` | "local-docker", "kaniko", "cluster-buildkit" | `"local-docker"` | Yes      |
 
 ### `providers[].clusterBuildkit`
 
@@ -721,37 +713,6 @@
           disktype: ssd
 ```
 
-<<<<<<< HEAD
-=======
-### `providers[].clusterDocker`
-
-[providers](#providers) > clusterDocker
-
-{% hint style="warning" %}
-**Deprecated**: This field will be removed in a future release.
-{% endhint %}
-
-Configuration options for the `cluster-docker` build mode.
-
-| Type     | Default | Required |
-| -------- | ------- | -------- |
-| `object` | `{}`    | No       |
-
-### `providers[].clusterDocker.enableBuildKit`
-
-[providers](#providers) > [clusterDocker](#providersclusterdocker) > enableBuildKit
-
-{% hint style="warning" %}
-**Deprecated**: This field will be removed in a future release.
-{% endhint %}
-
-Enable [BuildKit](https://github.com/moby/buildkit) support. This should in most cases work well and be more performant, but we're opting to keep it optional until it's enabled by default in Docker.
-
-| Type      | Default | Required |
-| --------- | ------- | -------- |
-| `boolean` | `false` | No       |
-
->>>>>>> d966a97f
 ### `providers[].jib`
 
 [providers](#providers) > jib
