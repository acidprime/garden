---
order: 30
title: Commands
---

## Garden CLI commands

Below is a list of Garden CLI commands and usage information.

The commands should be run in a Garden project, and are always scoped to that project.

Note: You can get a list of commands in the CLI by running `garden -h/--help`,
and detailed help for each command using `garden <command> -h/--help`

The _Outputs_ sections show the output structure when running the command with `--output yaml`. The same structure is used when `--output json` is used and when querying through the REST API, but in JSON format.

##### Global options

The following option flags can be used with any of the CLI commands:

| Argument | Alias | Type | Description |
| -------- | ----- | ---- | ----------- |
  | `--root` | `-r` | path | Override project root directory (defaults to working directory). Can be absolute or relative to current directory.
  | `--silent` | `-s` | boolean | Suppress log output. Same as setting --logger-type&#x3D;quiet.
  | `--env` | `-e` | string | The environment (and optionally namespace) to work against.
  | `--logger-type` |  | `quiet` `basic` `fancy` `json`  | Set logger type. fancy updates log lines in-place when their status changes (e.g. when tasks complete), basic appends a new log line when a log line&#x27;s status changes, json same as basic, but renders log lines as JSON, quiet suppresses all log output, same as --silent.
  | `--log-level` | `-l` | `error` `warn` `info` `verbose` `debug` `silly` `0` `1` `2` `3` `4` `5`  | Set logger level. Values can be either string or numeric and are prioritized from 0 to 5 (highest to lowest) as follows: error: 0, warn: 1, info: 2, verbose: 3, debug: 4, silly: 5.
  | `--output` | `-o` | `json` `yaml`  | Output command result in specified format (note: disables progress logging and interactive functionality).
  | `--emoji` |  | boolean | Enable emoji in output (defaults to true if the environment supports it).
  | `--show-timestamps` |  | boolean | Show timestamps with log output. When enabled, Garden will use the basic logger. I.e., log status changes are rendered as new lines instead of being updated in-place.
  | `--yes` | `-y` | boolean | Automatically approve any yes/no prompts during execution.
  | `--force-refresh` |  | boolean | Force refresh of any caches, e.g. cached provider statuses.
  | `--var` |  | array:string | Set a specific variable value, using the format &lt;key&gt;&#x3D;&lt;value&gt;, e.g. &#x60;--var some-key&#x3D;custom-value&#x60;. This will override any value set in your project configuration. You can specify multiple variables by separating with a comma, e.g. &#x60;--var key-a&#x3D;foo,key-b&#x3D;&quot;value with quotes&quot;&#x60;.
  | `--version` | `-v` | boolean | Show the current CLI version.
  | `--help` | `-h` | boolean | Show help
  | `--disable-port-forwards` |  | boolean | Disable automatic port forwarding when in watch mode. Note that you can also set GARDEN_DISABLE_PORT_FORWARDS&#x3D;true in your environment.

### garden build

**Build your modules.**

Builds all or specified modules, taking into account build dependency order.
Optionally stays running and automatically builds modules if their source (or their dependencies' sources) change.

Examples:

    garden build            # build all modules in the project
    garden build my-module  # only build my-module
    garden build --force    # force rebuild of modules
    garden build --watch    # watch for changes to code

#### Usage

    garden build [modules] [options]

#### Arguments

| Argument | Required | Description |
| -------- | -------- | ----------- |
  | `modules` | No | Specify module(s) to build. Use comma as a separator to specify multiple modules.

#### Options

| Argument | Alias | Type | Description |
| -------- | ----- | ---- | ----------- |
  | `--force` | `-f` | boolean | Force rebuild of module(s).
  | `--watch` | `-w` | boolean | Watch for changes in module(s) and auto-build.
  | `--with-dependants` |  | boolean | Also rebuild modules that have build dependencies on one of the modules specified as CLI arguments (recursively). Note: This option has no effect unless a list of module names is specified as CLI arguments (since then, every module in the project will be rebuilt).

#### Outputs

```yaml
# A map of all modules that were built (or builds scheduled/attempted for) and information about the builds.
builds:
  <module name>:
    # The full log from the build.
    buildLog:

    # Set to true if the build was fetched from a remote registry.
    fetched:

    # Set to true if the build was performed, false if it was already built, or fetched from a registry
    fresh:

    # Additional information, specific to the provider.
    details:

    # Set to true if the build was not attempted, e.g. if a dependency build failed.
    aborted:

    # The duration of the build in msec, if applicable.
    durationMsec:

    # Whether the build was succeessful.
    success:

    # An error message, if the build failed.
    error:

    # The version of the module, service, task or test.
    version:

# A map of all services that were deployed (or deployment scheduled/attempted for) and the service status.
deployments:
  <service name>:
    # When the service was first deployed by the provider.
    createdAt:

    # Additional detail, specific to the provider.
    detail:

    # Whether the service was deployed with dev mode enabled.
    devMode:

    # Whether the service was deployed with local mode enabled.
    localMode:

    namespaceStatuses:
      - pluginName:

        # Valid RFC1035/RFC1123 (DNS) label (may contain lowercase letters, numbers and dashes, must start with a
        # letter, and cannot end with a dash) and must not be longer than 63 characters.
        namespaceName:

        state:

    # The ID used for the service by the provider (if not the same as the service name).
    externalId:

    # The provider version of the deployed service (if different from the Garden module version.
    externalVersion:

    # A list of ports that can be forwarded to from the Garden agent by the provider.
    forwardablePorts:
      - # A descriptive name for the port. Should correspond to user-configured ports where applicable.
        name:

        # The preferred local port to use for forwarding.
        preferredLocalPort:

        # The protocol of the port.
        protocol:

        # The target name/hostname to forward to (defaults to the service name).
        targetName:

        # The target port on the service.
        targetPort:

        # The protocol to use for URLs pointing at the port. This can be any valid URI protocol.
        urlProtocol:

    # List of currently deployed ingress endpoints for the service.
    ingresses:
      - # The port number that the service is exposed on internally.
        # This defaults to the first specified port for the service.
        port:

        # The ingress path that should be matched to route to this service.
        path:

        # The protocol to use for the ingress.
        protocol:

        # The hostname where the service can be accessed.
        hostname:

    # Latest status message of the service (if any).
    lastMessage:

    # Latest error status message of the service (if any).
    lastError:

    # A map of values output from the service.
    outputs:
      <name>:

    # How many replicas of the service are currently running.
    runningReplicas:

    # The current deployment status of the service.
    state:

    # When the service was last updated by the provider.
    updatedAt:

    # Set to true if the build was not attempted, e.g. if a dependency build failed.
    aborted:

    # The duration of the build in msec, if applicable.
    durationMsec:

    # Whether the build was succeessful.
    success:

    # An error message, if the build failed.
    error:

    # The version of the module, service, task or test.
    version:

# A map of all tests that were run (or scheduled/attempted) and the test results.
tests:
  <test name>:
    # The name of the module that was run.
    moduleName:

    # The command that was run in the module.
    command:

    # The exit code of the run (if applicable).
    exitCode:

    # When the module run was started.
    startedAt:

    # When the module run was completed.
    completedAt:

    # The output log from the run.
    log:

    namespaceStatus:
      pluginName:

      # Valid RFC1035/RFC1123 (DNS) label (may contain lowercase letters, numbers and dashes, must start with a
      # letter, and cannot end with a dash) and must not be longer than 63 characters.
      namespaceName:

      state:

    # A map of primitive values, output from the test.
    outputs:
      # Number, string or boolean
      <name>:

    # The name of the test that was run.
    testName:

    # Set to true if the build was not attempted, e.g. if a dependency build failed.
    aborted:

    # The duration of the build in msec, if applicable.
    durationMsec:

    # Whether the build was succeessful.
    success:

    # An error message, if the build failed.
    error:

    # The version of the module, service, task or test.
    version:

# A map of all raw graph results. Avoid using this programmatically if you can, and use more structured keys instead.
graphResults:
```

### garden call

**Call a service ingress endpoint.**

Resolves the deployed ingress endpoint for the given service and path, calls the given endpoint and
outputs the result.

Examples:

    garden call my-container
    garden call my-container/some-path

Note: Currently only supports simple GET requests for HTTP/HTTPS ingresses.

#### Usage

    garden call <serviceAndPath> 

#### Arguments

| Argument | Required | Description |
| -------- | -------- | ----------- |
  | `serviceAndPath` | Yes | The name of the service to call followed by the ingress path (e.g. my-container/somepath).



### garden config analytics-enabled

**Update your preferences regarding analytics.**

To help us make Garden better, you can opt in to the collection of usage data.
We make sure all the data collected is anonymized and stripped of sensitive
information. We collect data about which commands are run, what tasks they trigger,
which API calls are made to your local Garden server, as well as some info
about the environment in which Garden runs.

You will be asked if you want to opt-in when running Garden for the
first time and you can use this command to update your preferences later.

Examples:

    garden config analytics-enabled true   # enable analytics
    garden config analytics-enabled false  # disable analytics

#### Usage

    garden config analytics-enabled [enable] 

#### Arguments

| Argument | Required | Description |
| -------- | -------- | ----------- |
  | `enable` | No | Enable analytics. Defaults to &quot;true&quot;



### garden create project

**Create a new Garden project.**

Creates a new Garden project configuration. The generated config includes some default values, as well as the
schema of the config in the form of commentented-out fields. Also creates a default (blank) .gardenignore file
in the same path.

Examples:

    garden create project                     # create a Garden project config in the current directory
    garden create project --dir some-dir      # create a Garden project config in the ./some-dir directory
    garden create project --name my-project   # set the project name to my-project
    garden create project --interactive=false # don't prompt for user inputs when creating the config

#### Usage

    garden create project [options]

#### Options

| Argument | Alias | Type | Description |
| -------- | ----- | ---- | ----------- |
  | `--dir` |  | path | Directory to place the project in (defaults to current directory).
  | `--filename` |  | string | Filename to place the project config in (defaults to project.garden.yml).
  | `--interactive` | `-i` | boolean | Set to false to disable interactive prompts.
  | `--name` |  | string | Name of the project (defaults to current directory name).


### garden create module

**Create a new Garden module.**

Creates a new Garden module configuration. The generated config includes some default values, as well as the
schema of the config in the form of commentented-out fields.

Examples:

    garden create module                      # create a Garden module config in the current directory
    garden create module --dir some-dir       # create a Garden module config in the ./some-dir directory
    garden create module --name my-module     # set the module name to my-module
    garden create module --interactive=false  # don't prompt for user inputs when creating the module

#### Usage

    garden create module [options]

#### Options

| Argument | Alias | Type | Description |
| -------- | ----- | ---- | ----------- |
  | `--dir` |  | path | Directory to place the module in (defaults to current directory).
  | `--filename` |  | string | Filename to place the module config in (defaults to garden.yml).
  | `--interactive` | `-i` | boolean | Set to false to disable interactive prompts.
  | `--name` |  | string | Name of the module (defaults to current directory name).
  | `--type` |  | string | The module type to create. Required if --interactive&#x3D;false.


### garden cleanup secret

**Delete a secret from the namespace.**

Returns with an error if the provided key could not be found by the provider.

Examples:

    garden cleanup secret kubernetes somekey
    garden cleanup secret local-kubernetes some-other-key

#### Usage

    garden cleanup secret <provider> <key> 

#### Arguments

| Argument | Required | Description |
| -------- | -------- | ----------- |
  | `provider` | Yes | The name of the provider to remove the secret from.
  | `key` | Yes | The key of the configuration variable. Separate with dots to get a nested key (e.g. key.nested).



### garden cleanup namespace

**Deletes a running namespace.**

This will delete all services in the specified namespace, and trigger providers to clear up any other resources
and reset it. When you then run `garden deploy`, the namespace will be reconfigured.

This can be useful if you find the namespace to be in an inconsistent state, or need/want to free up resources.

#### Usage

    garden cleanup namespace [options]

#### Options

| Argument | Alias | Type | Description |
| -------- | ----- | ---- | ----------- |
  | `--dependants-first` |  | boolean | Delete services in reverse dependency order. That is, if service-a has a dependency on service-b, service-a will be deleted before service-b when calling &#x60;garden cleanup namespace service-a,service-b --dependants-first&#x60;. When this flag is not used, all services in the project are deleted simultaneously.

#### Outputs

```yaml
# The status of each provider in the namespace.
providerStatuses:
  # Description of an environment's status for a provider.
  <name>:
    # Set to true if the environment is fully configured for a provider.
    ready:

    # Use this to include additional information that is specific to the provider.
    detail:

    namespaceStatuses:
      - pluginName:

        # Valid RFC1035/RFC1123 (DNS) label (may contain lowercase letters, numbers and dashes, must start with a
        # letter, and cannot end with a dash) and must not be longer than 63 characters.
        namespaceName:

        state:

    # Output variables that modules and other variables can reference.
    outputs:
      <name>:

    # Set to true to disable caching of the status.
    disableCache:

# The status of each service in the namespace.
serviceStatuses:
  <name>:
    # When the service was first deployed by the provider.
    createdAt:

    # Additional detail, specific to the provider.
    detail:

    # Whether the service was deployed with dev mode enabled.
    devMode:

    # Whether the service was deployed with local mode enabled.
    localMode:

    namespaceStatuses:
      - pluginName:

        # Valid RFC1035/RFC1123 (DNS) label (may contain lowercase letters, numbers and dashes, must start with a
        # letter, and cannot end with a dash) and must not be longer than 63 characters.
        namespaceName:

        state:

    # The ID used for the service by the provider (if not the same as the service name).
    externalId:

    # The provider version of the deployed service (if different from the Garden module version.
    externalVersion:

    # A list of ports that can be forwarded to from the Garden agent by the provider.
    forwardablePorts:
      - # A descriptive name for the port. Should correspond to user-configured ports where applicable.
        name:

        # The preferred local port to use for forwarding.
        preferredLocalPort:

        # The protocol of the port.
        protocol:

        # The target name/hostname to forward to (defaults to the service name).
        targetName:

        # The target port on the service.
        targetPort:

        # The protocol to use for URLs pointing at the port. This can be any valid URI protocol.
        urlProtocol:

    # List of currently deployed ingress endpoints for the service.
    ingresses:
      - # The port number that the service is exposed on internally.
        # This defaults to the first specified port for the service.
        port:

        # The ingress path that should be matched to route to this service.
        path:

        # The protocol to use for the ingress.
        protocol:

        # The hostname where the service can be accessed.
        hostname:

    # Latest status message of the service (if any).
    lastMessage:

    # Latest error status message of the service (if any).
    lastError:

    # A map of values output from the service.
    outputs:
      <name>:

    # How many replicas of the service are currently running.
    runningReplicas:

    # The current deployment status of the service.
    state:

    # When the service was last updated by the provider.
    updatedAt:

    # The Garden module version of the deployed service.
    version:
```

### garden cleanup service

**Deletes running services.**

Deletes (i.e. un-deploys) the specified services. Deletes all services in the project if no arguments are provided.
Note that this command does not take into account any services depending on the deleted service/services, and might
therefore leave the project in an unstable state. Running `garden deploy` will re-deploy any missing services.

Examples:

    garden cleanup service my-service # deletes my-service
    garden cleanup service            # deletes all deployed services in the project

#### Usage

<<<<<<< HEAD
    garden cleanup service [services] 
=======
    garden delete service [services] [options]
>>>>>>> be3b53c0

#### Arguments

| Argument | Required | Description |
| -------- | -------- | ----------- |
  | `services` | No | The name(s) of the service(s) to delete. Use comma as a separator to specify multiple services.

#### Options

| Argument | Alias | Type | Description |
| -------- | ----- | ---- | ----------- |
  | `--dependants-first` |  | boolean | Delete services in reverse dependency order. That is, if service-a has a dependency on service-b, service-a will be deleted before service-b when calling garden delete environment service-a,service-b --dependants-first. When this flag is not used, all services in the project are deleted simultaneously.
  | `--with-dependants` |  | boolean | Also delete services that have service dependencies on one of the services specified as CLI arguments (recursively).  When used, this option implies --dependants-first. Note: This option has no effect unless a list of service names is specified as CLI arguments (since then, every service in the project will be deleted).

#### Outputs

```yaml
<name>:
  # When the service was first deployed by the provider.
  createdAt:

  # Additional detail, specific to the provider.
  detail:

  # Whether the service was deployed with dev mode enabled.
  devMode:

  # Whether the service was deployed with local mode enabled.
  localMode:

  namespaceStatuses:
    - pluginName:

      # Valid RFC1035/RFC1123 (DNS) label (may contain lowercase letters, numbers and dashes, must start with a
      # letter, and cannot end with a dash) and must not be longer than 63 characters.
      namespaceName:

      state:

  # The ID used for the service by the provider (if not the same as the service name).
  externalId:

  # The provider version of the deployed service (if different from the Garden module version.
  externalVersion:

  # A list of ports that can be forwarded to from the Garden agent by the provider.
  forwardablePorts:
    - # A descriptive name for the port. Should correspond to user-configured ports where applicable.
      name:

      # The preferred local port to use for forwarding.
      preferredLocalPort:

      # The protocol of the port.
      protocol:

      # The target name/hostname to forward to (defaults to the service name).
      targetName:

      # The target port on the service.
      targetPort:

      # The protocol to use for URLs pointing at the port. This can be any valid URI protocol.
      urlProtocol:

  # List of currently deployed ingress endpoints for the service.
  ingresses:
    - # The port number that the service is exposed on internally.
      # This defaults to the first specified port for the service.
      port:

      # The ingress path that should be matched to route to this service.
      path:

      # The protocol to use for the ingress.
      protocol:

      # The hostname where the service can be accessed.
      hostname:

  # Latest status message of the service (if any).
  lastMessage:

  # Latest error status message of the service (if any).
  lastError:

  # A map of values output from the service.
  outputs:
    <name>:

  # How many replicas of the service are currently running.
  runningReplicas:

  # The current deployment status of the service.
  state:

  # When the service was last updated by the provider.
  updatedAt:

  # The Garden module version of the deployed service.
  version:
```

### garden deploy

**Deploy service(s) to your environment.**

Deploys all or specified services, taking into account service dependency order.
Also builds modules and dependencies if needed.

Optionally stays running and automatically re-builds and re-deploys services if their module source
(or their dependencies' sources) change.

Examples:

    garden deploy                      # deploy all modules in the project
    garden deploy my-service           # only deploy my-service
    garden deploy service-a,service-b  # only deploy service-a and service-b
    garden deploy --force              # force re-deploy of modules, even if they're already deployed
    garden deploy --watch              # watch for changes to code
    garden deploy --dev=my-service     # deploys all services, with dev mode enabled for my-service
    garden deploy --dev                # deploys all compatible services with dev mode enabled
    garden deploy --local=my-service   # deploys all services, with local mode enabled for my-service
    garden deploy --local              # deploys all compatible services with local mode enabled
    garden deploy --env stage          # deploy your services to an environment called stage
    garden deploy --skip service-b     # deploy all services except service-b

#### Usage

    garden deploy [services] [options]

#### Arguments

| Argument | Required | Description |
| -------- | -------- | ----------- |
  | `services` | No | The name(s) of the service(s) to deploy (skip to deploy all services). Use comma as a separator to specify multiple services.

#### Options

| Argument | Alias | Type | Description |
| -------- | ----- | ---- | ----------- |
  | `--force` |  | boolean | Force redeploy of service(s).
  | `--force-build` |  | boolean | Force rebuild of module(s).
  | `--watch` | `-w` | boolean | Watch for changes in module(s) and auto-deploy.
  | `--dev-mode` | `-dev` | array:string | The name(s) of the service(s) to deploy with dev mode enabled. Use comma as a separator to specify multiple services. Use * to deploy all services with dev mode enabled. When this option is used, the command is run in watch mode (i.e. implicitly sets the --watch/-w flag).
  | `--local-mode` | `-local` | array:string | [EXPERIMENTAL] The name(s) of the service(s) to be started locally with local mode enabled. Use comma as a separator to specify multiple services. Use * to deploy all services with local mode enabled. When this option is used, the command is run in persistent mode.
This always takes the precedence over the dev mode if there are any conflicts, i.e. if the same services are passed to both &#x60;--dev&#x60; and &#x60;--local&#x60; options.
  | `--skip` |  | array:string | The name(s) of services you&#x27;d like to skip when deploying.
  | `--skip-dependencies` | `-no-deps` | boolean | Deploy the specified services, but don&#x27;t deploy any additional services that they depend on or run any tasks that they depend on. This option can only be used when a list of service names is passed as CLI arguments. This can be useful e.g. when your stack has already been deployed, and you want to deploy a subset of services in dev mode without redeploying any service dependencies that may have changed since you last deployed.
  | `--forward` |  | boolean | Create port forwards and leave process running without watching for changes. Ignored if --watch/-w flag is set or when in dev mode.

#### Outputs

```yaml
# A map of all modules that were built (or builds scheduled/attempted for) and information about the builds.
builds:
  <module name>:
    # The full log from the build.
    buildLog:

    # Set to true if the build was fetched from a remote registry.
    fetched:

    # Set to true if the build was performed, false if it was already built, or fetched from a registry
    fresh:

    # Additional information, specific to the provider.
    details:

    # Set to true if the build was not attempted, e.g. if a dependency build failed.
    aborted:

    # The duration of the build in msec, if applicable.
    durationMsec:

    # Whether the build was succeessful.
    success:

    # An error message, if the build failed.
    error:

    # The version of the module, service, task or test.
    version:

# A map of all services that were deployed (or deployment scheduled/attempted for) and the service status.
deployments:
  <service name>:
    # When the service was first deployed by the provider.
    createdAt:

    # Additional detail, specific to the provider.
    detail:

    # Whether the service was deployed with dev mode enabled.
    devMode:

    # Whether the service was deployed with local mode enabled.
    localMode:

    namespaceStatuses:
      - pluginName:

        # Valid RFC1035/RFC1123 (DNS) label (may contain lowercase letters, numbers and dashes, must start with a
        # letter, and cannot end with a dash) and must not be longer than 63 characters.
        namespaceName:

        state:

    # The ID used for the service by the provider (if not the same as the service name).
    externalId:

    # The provider version of the deployed service (if different from the Garden module version.
    externalVersion:

    # A list of ports that can be forwarded to from the Garden agent by the provider.
    forwardablePorts:
      - # A descriptive name for the port. Should correspond to user-configured ports where applicable.
        name:

        # The preferred local port to use for forwarding.
        preferredLocalPort:

        # The protocol of the port.
        protocol:

        # The target name/hostname to forward to (defaults to the service name).
        targetName:

        # The target port on the service.
        targetPort:

        # The protocol to use for URLs pointing at the port. This can be any valid URI protocol.
        urlProtocol:

    # List of currently deployed ingress endpoints for the service.
    ingresses:
      - # The port number that the service is exposed on internally.
        # This defaults to the first specified port for the service.
        port:

        # The ingress path that should be matched to route to this service.
        path:

        # The protocol to use for the ingress.
        protocol:

        # The hostname where the service can be accessed.
        hostname:

    # Latest status message of the service (if any).
    lastMessage:

    # Latest error status message of the service (if any).
    lastError:

    # A map of values output from the service.
    outputs:
      <name>:

    # How many replicas of the service are currently running.
    runningReplicas:

    # The current deployment status of the service.
    state:

    # When the service was last updated by the provider.
    updatedAt:

    # Set to true if the build was not attempted, e.g. if a dependency build failed.
    aborted:

    # The duration of the build in msec, if applicable.
    durationMsec:

    # Whether the build was succeessful.
    success:

    # An error message, if the build failed.
    error:

    # The version of the module, service, task or test.
    version:

# A map of all tests that were run (or scheduled/attempted) and the test results.
tests:
  <test name>:
    # The name of the module that was run.
    moduleName:

    # The command that was run in the module.
    command:

    # The exit code of the run (if applicable).
    exitCode:

    # When the module run was started.
    startedAt:

    # When the module run was completed.
    completedAt:

    # The output log from the run.
    log:

    namespaceStatus:
      pluginName:

      # Valid RFC1035/RFC1123 (DNS) label (may contain lowercase letters, numbers and dashes, must start with a
      # letter, and cannot end with a dash) and must not be longer than 63 characters.
      namespaceName:

      state:

    # A map of primitive values, output from the test.
    outputs:
      # Number, string or boolean
      <name>:

    # The name of the test that was run.
    testName:

    # Set to true if the build was not attempted, e.g. if a dependency build failed.
    aborted:

    # The duration of the build in msec, if applicable.
    durationMsec:

    # Whether the build was succeessful.
    success:

    # An error message, if the build failed.
    error:

    # The version of the module, service, task or test.
    version:

# A map of all raw graph results. Avoid using this programmatically if you can, and use more structured keys instead.
graphResults:
```

### garden dev

**Starts the garden development console.**

The Garden dev console is a combination of the `build`, `deploy` and `test` commands.
It builds, deploys and tests all your modules and services, and re-builds, re-deploys and re-tests
as you modify the code.

Examples:

    garden dev
    garden dev --local=service-1,service-2    # enable local mode for service-1 and service-2
    garden dev --local=*                      # enable local mode for all compatible services
    garden dev --skip-tests=                  # skip running any tests
    garden dev --force                        # force redeploy of services when the command starts
    garden dev --name integ                   # run all tests with the name 'integ' in the project
    garden test --name integ*                 # run all tests with the name starting with 'integ' in the project

#### Usage

    garden dev [services] [options]

#### Arguments

| Argument | Required | Description |
| -------- | -------- | ----------- |
  | `services` | No | Specify which services to develop (defaults to all configured services).

#### Options

| Argument | Alias | Type | Description |
| -------- | ----- | ---- | ----------- |
  | `--force` |  | boolean | Force redeploy of service(s).
  | `--local-mode` | `-local` | array:string | [EXPERIMENTAL] The name(s) of the service(s) to be started locally with local mode enabled. Use comma as a separator to specify multiple services. Use * to deploy all services with local mode enabled. When this option is used, the command is run in persistent mode.
This always takes the precedence over the dev mode if there are any conflicts, i.e. if the same services are passed to both &#x60;--dev&#x60; and &#x60;--local&#x60; options.
  | `--skip-tests` |  | boolean | Disable running the tests.
  | `--test-names` | `-tn` | array:string | Filter the tests to run by test name across all modules (leave unset to run all tests). Accepts glob patterns (e.g. integ* would run both &#x27;integ&#x27; and &#x27;integration&#x27;).


### garden exec

**Executes a command (such as an interactive shell) in a running service.**

Finds an active container for a deployed service and executes the given command within the container.
Supports interactive shells.

_NOTE: This command may not be supported for all module types._

Examples:

     garden exec my-service /bin/sh   # runs a shell in the my-service container

#### Usage

    garden exec <service> <command> [options]

#### Arguments

| Argument | Required | Description |
| -------- | -------- | ----------- |
  | `service` | Yes | The service to exec the command in.
  | `command` | Yes | The command to run.

#### Options

| Argument | Alias | Type | Description |
| -------- | ----- | ---- | ----------- |
  | `--interactive` |  | boolean | Set to false to skip interactive mode and just output the command result

#### Outputs

```yaml
# The exit code of the command executed in the service container.
code:

# The output of the executed command.
output:

# The stdout output of the executed command (if available).
stdout:

# The stderr output of the executed command (if available).
stderr:
```

### garden cloud secrets list

**List secrets.**

List all secrets from Garden Cloud. Optionally filter on environment, user IDs, or secret names.

Examples:
    garden cloud secrets list                                          # list all secrets
    garden cloud secrets list --filter-envs dev                        # list all secrets from the dev environment
    garden cloud secrets list --filter-envs dev --filter-names *_DB_*  # list all secrets from the dev environment that have '_DB_' in their name.

#### Usage

    garden cloud secrets list [options]

#### Options

| Argument | Alias | Type | Description |
| -------- | ----- | ---- | ----------- |
  | `--filter-envs` |  | array:string | Filter on environment. Use comma as a separator to filter on multiple environments. Accepts glob patterns.&quot;
  | `--filter-user-ids` |  | array:string | Filter on user ID. Use comma as a separator to filter on multiple user IDs. Accepts glob patterns.
  | `--filter-names` |  | array:string | Filter on secret name. Use comma as a separator to filter on multiple secret names. Accepts glob patterns.


### garden cloud secrets create

**Create secrets**

Create secrets in Garden Cloud. You can create project wide secrets or optionally scope
them to an environment, or an environment and a user.

To scope secrets to a user, you will need the user's ID which you can get from the
`garden cloud users list` command.

You can optionally read the secrets from a file.

Examples:
    garden cloud secrets create DB_PASSWORD=my-pwd,ACCESS_KEY=my-key   # create two secrets
    garden cloud secrets create ACCESS_KEY=my-key --scope-to-env ci    # create a secret and scope it to the ci environment
    garden cloud secrets create ACCESS_KEY=my-key --scope-to-env ci --scope-to-user 9  # create a secret and scope it to the ci environment and user with ID 9
    garden cloud secrets create --from-file /path/to/secrets.txt  # create secrets from the key value pairs in the secrets.txt file

#### Usage

    garden cloud secrets create [secrets] [options]

#### Arguments

| Argument | Required | Description |
| -------- | -------- | ----------- |
  | `secrets` | No | The names and values of the secrets to create, separated by &#x27;&#x3D;&#x27;. Use comma as a separator to specify multiple secret name/value pairs. Note that you can also leave this empty and have Garden read the secrets from file.

#### Options

| Argument | Alias | Type | Description |
| -------- | ----- | ---- | ----------- |
  | `--scope-to-user-id` |  | number | Scope the secret to a user with the given ID. User scoped secrets must be scoped to an environment as well.
  | `--scope-to-env` |  | string | Scope the secret to an environment. Note that this does not default to the environment that the command runs in (i.e. the one set via the --env flag) and that you need to set this explicitly if you want to create an environment scoped secret.
  | `--from-file` |  | path | Read the secrets from the file at the given path. The file should have standard &quot;dotenv&quot; format, as defined by [dotenv](https://github.com/motdotla/dotenv#rules).


### garden cloud secrets delete

**Delete secrets.**

Delete secrets in Garden Cloud. You will nee the IDs of the secrets you want to delete,
which you which you can get from the `garden cloud secrets list` command.

Examples:
    garden cloud secrets delete 1,2,3   # delete secrets with IDs 1,2, and 3.

#### Usage

    garden cloud secrets delete [ids] 

#### Arguments

| Argument | Required | Description |
| -------- | -------- | ----------- |
  | `ids` | No | The IDs of the secrets to delete.



### garden cloud users list

**List users.**

List all users from Garden Cloud. Optionally filter on group names or user names.

Examples:
    garden cloud users list                            # list all users
    garden cloud users list --filter-names Gordon*     # list all the Gordons in Garden Cloud. Useful if you have a lot of Gordons.
    garden cloud users list --filter-groups devs-*     # list all users in groups that with names that start with 'dev-'

#### Usage

    garden cloud users list [options]

#### Options

| Argument | Alias | Type | Description |
| -------- | ----- | ---- | ----------- |
  | `--filter-names` |  | array:string | Filter on user name. Use comma as a separator to filter on multiple names. Accepts glob patterns.
  | `--filter-groups` |  | array:string | Filter on the groups the user belongs to. Use comma as a separator to filter on multiple groups. Accepts glob patterns.


### garden cloud users create

**Create users**

Create users in Garden Cloud and optionally add the users to specific groups.
You can get the group IDs from the `garden cloud users list` command.

To create a user, you'll need their GitHub or GitLab username, depending on which one is your VCS provider, and the name
they should have in Garden Cloud. Note that it **must** the their GitHub/GitLab username, not their email, as people
can have several emails tied to their GitHub/GitLab accounts.

You can optionally read the users from a file. The file must have the format vcs-username="Actual Username". For example:

fatema_m="Fatema M"
gordon99="Gordon G"

Examples:
    garden cloud users create fatema_m="Fatema M",gordon99="Gordon G"      # create two users
    garden cloud users create fatema_m="Fatema M" --add-to-groups 1,2  # create a user and add two groups with IDs 1,2
    garden cloud users create --from-file /path/to/users.txt           # create users from the key value pairs in the users.txt file

#### Usage

    garden cloud users create [users] [options]

#### Arguments

| Argument | Required | Description |
| -------- | -------- | ----------- |
  | `users` | No | The VCS usernames and the names of the users to create, separated by &#x27;&#x3D;&#x27;. Use comma as a separator to specify multiple VCS username/name pairs. Note that you can also leave this empty and have Garden read the users from file.

#### Options

| Argument | Alias | Type | Description |
| -------- | ----- | ---- | ----------- |
  | `--add-to-groups` |  | array:string | Add the user to the group with the given ID. Use comma as a separator to add the user to multiple groups.
  | `--from-file` |  | path | Read the users from the file at the given path. The file should have standard &quot;dotenv&quot; format (as defined by [dotenv](https://github.com/motdotla/dotenv#rules)) where the VCS username is the key and the name is the value.


### garden cloud users delete

**Delete users.**

Delete users in Garden Cloud. You will nee the IDs of the users you want to delete,
which you which you can get from the `garden cloud users list` command.

Examples:
    garden cloud users delete 1,2,3   # delete users with IDs 1,2, and 3.

#### Usage

    garden cloud users delete [ids] 

#### Arguments

| Argument | Required | Description |
| -------- | -------- | ----------- |
  | `ids` | No | The IDs of the users to delete.



### garden cloud groups list

**List groups.**

List all groups from Garden Cloud. This is useful for getting the group IDs when creating
users via the `garden cloud users create` command.

Examples:
    garden cloud groups list                       # list all groups
    garden cloud groups list --filter-names dev-*  # list all groups that start with 'dev-'

#### Usage

    garden cloud groups list [options]

#### Options

| Argument | Alias | Type | Description |
| -------- | ----- | ---- | ----------- |
  | `--filter-names` |  | array:string | Filter on group name. Use comma as a separator to filter on multiple names. Accepts glob patterns.


### garden get graph

**Outputs the dependency relationships specified in this project's garden.yml files.**


#### Usage

    garden get graph 



### garden get config

**Outputs the full configuration for this project and environment.**


#### Usage

    garden get config [options]

#### Options

| Argument | Alias | Type | Description |
| -------- | ----- | ---- | ----------- |
  | `--exclude-disabled` |  | boolean | Exclude disabled module, service, test, and task configs from output.
  | `--resolve` |  | `full` `partial`  | Choose level of resolution of config templates. Defaults to full. Specify --resolve&#x3D;partial to avoid resolving providers.

#### Outputs

```yaml
allEnvironmentNames:

# The name of the environment.
environmentName:

# The namespace of the current environment (if applicable).
namespace:

# A list of all configured providers in the environment.
providers:
  - # The name of the provider plugin to use.
    name:

    # If specified, this provider will only be used in the listed environments. Note that an empty array effectively
    # disables the provider. To use a provider in all environments, omit this field.
    environments:

    # Map of all the providers that this provider depends on.
    dependencies:
      <name>:

    config:
      # The name of the provider plugin to use.
      name:

      # List other providers that should be resolved before this one.
      dependencies:

      # If specified, this provider will only be used in the listed environments. Note that an empty array effectively
      # disables the provider. To use a provider in all environments, omit this field.
      environments:

    moduleConfigs:
      - # The schema version of this config (currently not used).
        apiVersion:

        kind:

        # The type of this module.
        type:

        # The name of this module.
        name:

        # Specify how to build the module. Note that plugins may define additional keys on this object.
        build:
          # A list of modules that must be built before this module is built.
          dependencies:
            - # Module name to build ahead of this module.
              name:

              # Specify one or more files or directories to copy from the built dependency to this module.
              copy:
                - # POSIX-style path or filename of the directory or file(s) to copy to the target.
                  source:

                  # POSIX-style path or filename to copy the directory or file(s), relative to the build directory.
                  # Defaults to to same as source path.
                  target:

          # Maximum time in seconds to wait for build to finish.
          timeout:

        # A description of the module.
        description:

        # Set this to `true` to disable the module. You can use this with conditional template strings to disable
        # modules based on, for example, the current environment or other variables (e.g. `disabled:
        # \${environment.name == "prod"}`). This can be handy when you only need certain modules for specific
        # environments, e.g. only for development.
        #
        # Disabling a module means that any services, tasks and tests contained in it will not be deployed or run. It
        # also means that the module is not built _unless_ it is declared as a build dependency by another enabled
        # module (in which case building this module is necessary for the dependant to be built).
        #
        # If you disable the module, and its services, tasks or tests are referenced as _runtime_ dependencies, Garden
        # will automatically ignore those dependency declarations. Note however that template strings referencing the
        # module's service or task outputs (i.e. runtime outputs) will fail to resolve when the module is disabled, so
        # you need to make sure to provide alternate values for those if you're using them, using conditional
        # expressions.
        disabled:

        # Specify a list of POSIX-style paths or globs that should be regarded as the source files for this module.
        # Files that do *not* match these paths or globs are excluded when computing the version of the module, when
        # responding to filesystem watch events, and when staging builds.
        #
        # Note that you can also _exclude_ files using the `exclude` field or by placing `.gardenignore` files in your
        # source tree, which use the same format as `.gitignore` files. See the [Configuration Files
        # guide](https://docs.garden.io/using-garden/configuration-overview#including-excluding-files-and-directories)
        # for details.
        #
        # Also note that specifying an empty list here means _no sources_ should be included.
        include:

        # Specify a list of POSIX-style paths or glob patterns that should be excluded from the module. Files that
        # match these paths or globs are excluded when computing the version of the module, when responding to
        # filesystem watch events, and when staging builds.
        #
        # Note that you can also explicitly _include_ files using the `include` field. If you also specify the
        # `include` field, the files/patterns specified here are filtered from the files matched by `include`. See the
        # [Configuration Files
        # guide](https://docs.garden.io/using-garden/configuration-overview#including-excluding-files-and-directories)
        # for details.
        #
        # Unlike the `modules.exclude` field in the project config, the filters here have _no effect_ on which files
        # and directories are watched for changes. Use the project `modules.exclude` field to affect those, if you
        # have large directories that should not be watched for changes.
        exclude:

        # A remote repository URL. Currently only supports git servers. Must contain a hash suffix pointing to a
        # specific branch or tag, with the format: <git remote url>#<branch|tag>
        #
        # Garden will import the repository source code into this module, but read the module's config from the local
        # garden.yml file.
        repositoryUrl:

        # When false, disables pushing this module to remote registries.
        allowPublish:

        # A map of variables scoped to this particular module. These are resolved before any other parts of the module
        # configuration and take precedence over project-scoped variables. They may reference project-scoped
        # variables, and generally use any template strings normally allowed when resolving modules.
        variables:
          <name>:

        # Specify a path (relative to the module root) to a file containing variables, that we apply on top of the
        # module-level `variables` field.
        #
        # The format of the files is determined by the configured file's extension:
        #
        # * `.env` - Standard "dotenv" format, as defined by [dotenv](https://github.com/motdotla/dotenv#rules).
        # * `.yaml`/`.yml` - YAML. The file must consist of a YAML document, which must be a map (dictionary). Keys
        # may contain any value type.
        # * `.json` - JSON. Must contain a single JSON _object_ (not an array).
        #
        # _NOTE: The default varfile format will change to YAML in Garden v0.13, since YAML allows for definition of
        # nested objects and arrays._
        #
        # To use different module-level varfiles in different environments, you can template in the environment name
        # to the varfile name, e.g. `varfile: "my-module.\$\{environment.name\}.env` (this assumes that the
        # corresponding
        # varfiles exist).
        varfile:

        # The filesystem path of the module.
        path:

        # The filesystem path of the module config file.
        configPath:

        # The resolved build configuration of the module. If this is returned by the configure handler for the module
        # type, we can provide more granular versioning for the module, with a separate build version (i.e. module
        # version), as well as separate service, task and test versions, instead of applying the same version to all
        # of them.
        #
        # When this is specified, it is **very important** that this field contains all configurable (or otherwise
        # dynamic) parameters that will affect the built artifacts/images, aside from source files that is (the hash
        # of those is separately computed).
        buildConfig:

        # List of services configured by this module.
        serviceConfigs:
          - # Valid RFC1035/RFC1123 (DNS) label (may contain lowercase letters, numbers and dashes, must start with a
            # letter, and cannot end with a dash), cannot contain consecutive dashes or start with `garden`, or be
            # longer than 63 characters.
            name:

            # The names of any services that this service depends on at runtime, and the names of any tasks that
            # should be executed before this service is deployed.
            dependencies:

            # Set this to `true` to disable the service. You can use this with conditional template strings to
            # enable/disable services based on, for example, the current environment or other variables (e.g.
            # `enabled: \${environment.name != "prod"}`). This can be handy when you only need certain services for
            # specific environments, e.g. only for development.
            #
            # Disabling a service means that it will not be deployed, and will also be ignored if it is declared as a
            # runtime dependency for another service, test or task.
            #
            # Note however that template strings referencing the service's outputs (i.e. runtime outputs) will fail to
            # resolve when the service is disabled, so you need to make sure to provide alternate values for those if
            # you're using them, using conditional expressions.
            disabled:

            # The `validate` module action should populate this, if the service's code sources are contained in a
            # separate module from the parent module. For example, when the service belongs to a module that contains
            # manifests (e.g. a Helm chart), but the actual code lives in a different module (e.g. a container
            # module).
            sourceModuleName:

            # The service's specification, as defined by its provider plugin.
            spec:

        # List of tasks configured by this module.
        taskConfigs:
          - # The name of the task.
            name:

            # A description of the task.
            description:

            # The names of any tasks that must be executed, and the names of any services that must be running, before
            # this task is executed.
            dependencies:

            # Set this to `true` to disable the task. You can use this with conditional template strings to
            # enable/disable tasks based on, for example, the current environment or other variables (e.g. `enabled:
            # \${environment.name != "prod"}`). This can be handy when you only want certain tasks to run in specific
            # environments, e.g. only for development.
            #
            # Disabling a task means that it will not be run, and will also be ignored if it is declared as a runtime
            # dependency for another service, test or task.
            #
            # Note however that template strings referencing the task's outputs (i.e. runtime outputs) will fail to
            # resolve when the task is disabled, so you need to make sure to provide alternate values for those if
            # you're using them, using conditional expressions.
            disabled:

            # Maximum duration (in seconds) of the task's execution.
            timeout:

            # Set to false if you don't want the task's result to be cached. Use this if the task needs to be run any
            # time your project (or one or more of the task's dependants) is deployed. Otherwise the task is only
            # re-run when its version changes (i.e. the module or one of its dependencies is modified), or when you
            # run `garden run task`.
            cacheResult:

            # The task's specification, as defined by its provider plugin.
            spec:

        # List of tests configured by this module.
        testConfigs:
          - # The name of the test.
            name:

            # The names of any services that must be running, and the names of any tasks that must be executed, before
            # the test is run.
            dependencies:

            # Set this to `true` to disable the test. You can use this with conditional template strings to
            # enable/disable tests based on, for example, the current environment or other variables (e.g.
            # `enabled: \${environment.name != "prod"}`). This is handy when you only want certain tests to run in
            # specific environments, e.g. only during CI.
            disabled:

            # Maximum duration (in seconds) of the test run.
            timeout:

            # The configuration for the test, as specified by its module's provider.
            spec:

        # The module spec, as defined by the provider plugin.
        spec:

            # POSIX-style filename to write the resolved file contents to, relative to the path of the module source
            # directory (for remote modules this means the root of the module repository, otherwise the directory of
            # the module configuration).
            #
            # Note that any existing file with the same name will be overwritten. If the path contains one or more
            # directories, they will be automatically created if missing.
            targetPath:

            # By default, Garden will attempt to resolve any Garden template strings in source files. Set this to
            # false to skip resolving template strings. Note that this does not apply when setting the `value` field,
            # since that's resolved earlier when parsing the configuration.
            resolveTemplates:

            # The desired file contents as a string.
            value:

            sourcePath:

        # The name of the parent module (e.g. a templated module that generated this module), if applicable.
        parentName:

        # The module template that generated the module, if applicable.
        templateName:

        # Inputs provided when rendering the module from a module template, if applicable.
        inputs:
          <name>:

    # Description of an environment's status for a provider.
    status:
      # Set to true if the environment is fully configured for a provider.
      ready:

      # Use this to include additional information that is specific to the provider.
      detail:

      namespaceStatuses:
        - pluginName:

          # Valid RFC1035/RFC1123 (DNS) label (may contain lowercase letters, numbers and dashes, must start with a
          # letter, and cannot end with a dash) and must not be longer than 63 characters.
          namespaceName:

          state:

      # Output variables that modules and other variables can reference.
      outputs:
        <name>:

      # Set to true to disable caching of the status.
      disableCache:

    # A list of pages that the provider adds to the Garden dashboard.
    dashboardPages:
      - # A unique identifier for the page.
        name:

        # The link title to show in the menu bar (max length 32).
        title:

        # A description to show when hovering over the link.
        description:

        # The URL to open in the dashboard pane when clicking the link. If none is specified, the provider must
        # specify a `getDashboardPage` handler that resolves the URL given the `name` of this page.
        url:

        # Set to true if the link should open in a new browser tab/window.
        newWindow:

# All configured variables in the environment.
variables:
  <name>:

# All module configs in the project.
moduleConfigs:
  - # The schema version of this config (currently not used).
    apiVersion:

    kind:

    # The type of this module.
    type:

    # The name of this module.
    name:

    # Specify how to build the module. Note that plugins may define additional keys on this object.
    build:
      # A list of modules that must be built before this module is built.
      dependencies:
        - # Module name to build ahead of this module.
          name:

          # Specify one or more files or directories to copy from the built dependency to this module.
          copy:
            - # POSIX-style path or filename of the directory or file(s) to copy to the target.
              source:

              # POSIX-style path or filename to copy the directory or file(s), relative to the build directory.
              # Defaults to to same as source path.
              target:

      # Maximum time in seconds to wait for build to finish.
      timeout:

    # A description of the module.
    description:

    # Set this to `true` to disable the module. You can use this with conditional template strings to disable modules
    # based on, for example, the current environment or other variables (e.g. `disabled: \${environment.name ==
    # "prod"}`). This can be handy when you only need certain modules for specific environments, e.g. only for
    # development.
    #
    # Disabling a module means that any services, tasks and tests contained in it will not be deployed or run. It also
    # means that the module is not built _unless_ it is declared as a build dependency by another enabled module (in
    # which case building this module is necessary for the dependant to be built).
    #
    # If you disable the module, and its services, tasks or tests are referenced as _runtime_ dependencies, Garden
    # will automatically ignore those dependency declarations. Note however that template strings referencing the
    # module's service or task outputs (i.e. runtime outputs) will fail to resolve when the module is disabled, so you
    # need to make sure to provide alternate values for those if you're using them, using conditional expressions.
    disabled:

    # Specify a list of POSIX-style paths or globs that should be regarded as the source files for this module. Files
    # that do *not* match these paths or globs are excluded when computing the version of the module, when responding
    # to filesystem watch events, and when staging builds.
    #
    # Note that you can also _exclude_ files using the `exclude` field or by placing `.gardenignore` files in your
    # source tree, which use the same format as `.gitignore` files. See the [Configuration Files
    # guide](https://docs.garden.io/using-garden/configuration-overview#including-excluding-files-and-directories) for
    # details.
    #
    # Also note that specifying an empty list here means _no sources_ should be included.
    include:

    # Specify a list of POSIX-style paths or glob patterns that should be excluded from the module. Files that match
    # these paths or globs are excluded when computing the version of the module, when responding to filesystem watch
    # events, and when staging builds.
    #
    # Note that you can also explicitly _include_ files using the `include` field. If you also specify the `include`
    # field, the files/patterns specified here are filtered from the files matched by `include`. See the
    # [Configuration Files
    # guide](https://docs.garden.io/using-garden/configuration-overview#including-excluding-files-and-directories) for
    # details.
    #
    # Unlike the `modules.exclude` field in the project config, the filters here have _no effect_ on which files and
    # directories are watched for changes. Use the project `modules.exclude` field to affect those, if you have large
    # directories that should not be watched for changes.
    exclude:

    # A remote repository URL. Currently only supports git servers. Must contain a hash suffix pointing to a specific
    # branch or tag, with the format: <git remote url>#<branch|tag>
    #
    # Garden will import the repository source code into this module, but read the module's config from the local
    # garden.yml file.
    repositoryUrl:

    # When false, disables pushing this module to remote registries.
    allowPublish:

    # A map of variables scoped to this particular module. These are resolved before any other parts of the module
    # configuration and take precedence over project-scoped variables. They may reference project-scoped variables,
    # and generally use any template strings normally allowed when resolving modules.
    variables:
      <name>:

    # Specify a path (relative to the module root) to a file containing variables, that we apply on top of the
    # module-level `variables` field.
    #
    # The format of the files is determined by the configured file's extension:
    #
    # * `.env` - Standard "dotenv" format, as defined by [dotenv](https://github.com/motdotla/dotenv#rules).
    # * `.yaml`/`.yml` - YAML. The file must consist of a YAML document, which must be a map (dictionary). Keys may
    # contain any value type.
    # * `.json` - JSON. Must contain a single JSON _object_ (not an array).
    #
    # _NOTE: The default varfile format will change to YAML in Garden v0.13, since YAML allows for definition of
    # nested objects and arrays._
    #
    # To use different module-level varfiles in different environments, you can template in the environment name
    # to the varfile name, e.g. `varfile: "my-module.\$\{environment.name\}.env` (this assumes that the corresponding
    # varfiles exist).
    varfile:

    # The filesystem path of the module.
    path:

    # The filesystem path of the module config file.
    configPath:

    # The resolved build configuration of the module. If this is returned by the configure handler for the module
    # type, we can provide more granular versioning for the module, with a separate build version (i.e. module
    # version), as well as separate service, task and test versions, instead of applying the same version to all of
    # them.
    #
    # When this is specified, it is **very important** that this field contains all configurable (or otherwise
    # dynamic) parameters that will affect the built artifacts/images, aside from source files that is (the hash of
    # those is separately computed).
    buildConfig:

    # List of services configured by this module.
    serviceConfigs:
      - # Valid RFC1035/RFC1123 (DNS) label (may contain lowercase letters, numbers and dashes, must start with a
        # letter, and cannot end with a dash), cannot contain consecutive dashes or start with `garden`, or be longer
        # than 63 characters.
        name:

        # The names of any services that this service depends on at runtime, and the names of any tasks that should be
        # executed before this service is deployed.
        dependencies:

        # Set this to `true` to disable the service. You can use this with conditional template strings to
        # enable/disable services based on, for example, the current environment or other variables (e.g. `enabled:
        # \${environment.name != "prod"}`). This can be handy when you only need certain services for specific
        # environments, e.g. only for development.
        #
        # Disabling a service means that it will not be deployed, and will also be ignored if it is declared as a
        # runtime dependency for another service, test or task.
        #
        # Note however that template strings referencing the service's outputs (i.e. runtime outputs) will fail to
        # resolve when the service is disabled, so you need to make sure to provide alternate values for those if
        # you're using them, using conditional expressions.
        disabled:

        # The `validate` module action should populate this, if the service's code sources are contained in a separate
        # module from the parent module. For example, when the service belongs to a module that contains manifests
        # (e.g. a Helm chart), but the actual code lives in a different module (e.g. a container module).
        sourceModuleName:

        # The service's specification, as defined by its provider plugin.
        spec:

    # List of tasks configured by this module.
    taskConfigs:
      - # The name of the task.
        name:

        # A description of the task.
        description:

        # The names of any tasks that must be executed, and the names of any services that must be running, before
        # this task is executed.
        dependencies:

        # Set this to `true` to disable the task. You can use this with conditional template strings to enable/disable
        # tasks based on, for example, the current environment or other variables (e.g. `enabled: \${environment.name
        # != "prod"}`). This can be handy when you only want certain tasks to run in specific environments, e.g. only
        # for development.
        #
        # Disabling a task means that it will not be run, and will also be ignored if it is declared as a runtime
        # dependency for another service, test or task.
        #
        # Note however that template strings referencing the task's outputs (i.e. runtime outputs) will fail to
        # resolve when the task is disabled, so you need to make sure to provide alternate values for those if you're
        # using them, using conditional expressions.
        disabled:

        # Maximum duration (in seconds) of the task's execution.
        timeout:

        # Set to false if you don't want the task's result to be cached. Use this if the task needs to be run any time
        # your project (or one or more of the task's dependants) is deployed. Otherwise the task is only re-run when
        # its version changes (i.e. the module or one of its dependencies is modified), or when you run `garden run
        # task`.
        cacheResult:

        # The task's specification, as defined by its provider plugin.
        spec:

    # List of tests configured by this module.
    testConfigs:
      - # The name of the test.
        name:

        # The names of any services that must be running, and the names of any tasks that must be executed, before the
        # test is run.
        dependencies:

        # Set this to `true` to disable the test. You can use this with conditional template strings to
        # enable/disable tests based on, for example, the current environment or other variables (e.g.
        # `enabled: \${environment.name != "prod"}`). This is handy when you only want certain tests to run in
        # specific environments, e.g. only during CI.
        disabled:

        # Maximum duration (in seconds) of the test run.
        timeout:

        # The configuration for the test, as specified by its module's provider.
        spec:

    # The module spec, as defined by the provider plugin.
    spec:

        # POSIX-style filename to write the resolved file contents to, relative to the path of the module source
        # directory (for remote modules this means the root of the module repository, otherwise the directory of the
        # module configuration).
        #
        # Note that any existing file with the same name will be overwritten. If the path contains one or more
        # directories, they will be automatically created if missing.
        targetPath:

        # By default, Garden will attempt to resolve any Garden template strings in source files. Set this to false to
        # skip resolving template strings. Note that this does not apply when setting the `value` field, since that's
        # resolved earlier when parsing the configuration.
        resolveTemplates:

        # The desired file contents as a string.
        value:

        sourcePath:

    # The name of the parent module (e.g. a templated module that generated this module), if applicable.
    parentName:

    # The module template that generated the module, if applicable.
    templateName:

    # Inputs provided when rendering the module from a module template, if applicable.
    inputs:
      <name>:

# All workflow configs in the project.
workflowConfigs:
  - # The schema version of this workflow's config (currently not used).
    apiVersion:

    kind:

    # The name of this workflow.
    name:

    # A description of the workflow.
    description:

    # A map of environment variables to use for the workflow. These will be available to all steps in the workflow.
    envVars:
      # Number, string or boolean
      <name>:

    # A list of files to write before starting the workflow.
    #
    # This is useful to e.g. create files required for provider authentication, and can be created from data stored in
    # secrets or templated strings.
    #
    # Note that you cannot reference provider configuration in template strings within this field, since they are
    # resolved after these files are generated. This means you can reference the files specified here in your provider
    # configurations.
    files:
      - # POSIX-style path to write the file to, relative to the project root (or absolute). If the path contains one
        # or more directories, they are created automatically if necessary.
        # If any of those directories conflict with existing file paths, or if the file path conflicts with an
        # existing directory path, an error will be thrown.
        # **Any existing file with the same path will be overwritten, so be careful not to accidentally overwrite
        # files unrelated to your workflow.**
        path:

        # The file data as a string.
        data:

        # The name of a Garden secret to copy the file data from (Garden Cloud only).
        secretName:

    # The number of hours to keep the workflow pod running after completion.
    keepAliveHours:

    resources:
      requests:
        # The minimum amount of CPU the workflow needs in order to be scheduled, in millicpus (i.e. 1000 = 1 CPU).
        cpu:

        # The minimum amount of RAM the workflow needs in order to be scheduled, in megabytes (i.e. 1024 = 1 GB).
        memory:

      limits:
        # The maximum amount of CPU the workflow pod can use, in millicpus (i.e. 1000 = 1 CPU).
        cpu:

        # The maximum amount of RAM the workflow pod can use, in megabytes (i.e. 1024 = 1 GB).
        memory:

      # The maximum amount of CPU the workflow pod can use, in millicpus (i.e. 1000 = 1 CPU).
      cpu:

      # The maximum amount of RAM the workflow pod can use, in megabytes (i.e. 1024 = 1 GB).
      memory:

    # The steps the workflow should run. At least one step is required. Steps are run sequentially. If a step fails,
    # subsequent steps are skipped.
    steps:
      - # An identifier to assign to this step. If none is specified, this defaults to "step-<number of step>", where
        # <number of step> is the sequential number of the step (first step being number 1).
        #
        # This identifier is useful when referencing command outputs in following steps. For example, if you set this
        # to "my-step", following steps can reference the \${steps.my-step.outputs.*} key in the `script` or `command`
        # fields.
        name:

        # A Garden command this step should run, followed by any required or optional arguments and flags.
        #
        # Note that commands that are _persistent_—e.g. the dev command, commands with a watch flag set, the logs
        # command with following enabled etc.—are not supported. In general, workflow steps should run to completion.
        #
        # Global options like --env, --log-level etc. are currently not supported for built-in commands, since they
        # are handled before the individual steps are run.
        command:

        # A description of the workflow step.
        description:

        # A map of environment variables to use when running script steps. Ignored for `command` steps.
        #
        # Note: Environment variables provided here take precedence over any environment variables configured at the
        # workflow level.
        envVars:
          # Number, string or boolean
          <name>:

        # A bash script to run. Note that the host running the workflow must have bash installed and on path.
        # It is considered to have run successfully if it returns an exit code of 0. Any other exit code signals an
        # error,
        # and the remainder of the workflow is aborted.
        #
        # The script may include template strings, including references to previous steps.
        script:

        # Set to true to skip this step. Use this with template conditionals to skip steps for certain environments or
        # scenarios.
        skip:

        # If used, this step will be run under the following conditions (may use template strings):
        #
        # `onSuccess` (default): This step will be run if all preceding steps succeeded or were skipped.
        #
        # `onError`: This step will be run if a preceding step failed, or if its preceding step has `when: onError`.
        # If the next step has `when: onError`, it will also be run. Otherwise, all subsequent steps are ignored.
        #
        # `always`: This step will always be run, regardless of whether any preceding steps have failed.
        #
        # `never`: This step will always be ignored.
        #
        # See the [workflows guide](https://docs.garden.io/using-garden/workflows#the-skip-and-when-options) for
        # details
        # and examples.
        when:

    # A list of triggers that determine when the workflow should be run, and which environment should be used (Garden
    # Cloud only).
    triggers:
      - # The environment name (from your project configuration) to use for the workflow when matched by this trigger.
        environment:

        # The namespace to use for the workflow when matched by this trigger. Follows the namespacing setting used for
        # this trigger's environment, as defined in your project's environment configs.
        namespace:

        # A list of [GitHub
        # events](https://docs.github.com/en/developers/webhooks-and-events/webhooks/webhook-events-and-payloads) that
        # should trigger this workflow.
        #
        # See the Garden Cloud documentation on [configuring
        # workflows](https://cloud.docs.garden.io/getting-started/workflows) for more details.
        #
        # Supported events:
        #
        # `pull-request`, `pull-request-closed`, `pull-request-merged`, `pull-request-opened`,
        # `pull-request-reopened`, `pull-request-updated`, `push`
        #
        #
        events:

        # If specified, only run the workflow for branches matching one of these filters. These filters refer to the
        # pull/merge request's head branch (e.g. `my-feature-branch`), not the base branch that the pull/merge request
        # would be merged into if approved (e.g. `main`).
        branches:

        # If specified, only run the workflow for pull/merge requests whose base branch matches one of these filters.
        baseBranches:

        # If specified, do not run the workflow for branches matching one of these filters. These filters refer to the
        # pull/merge request's head branch (e.g. `my-feature-branch`), not the base branch that the pull/merge request
        # would be merged into if approved (e.g. `main`).
        ignoreBranches:

        # If specified, do not run the workflow for pull/merge requests whose base branch matches one of these
        # filters.
        ignoreBaseBranches:

# The name of the project.
projectName:

# The local path to the project root.
projectRoot:

# The project ID (Garden Cloud only).
projectId:

# The Garden Cloud domain (Garden Cloud only).
domain:
```

### garden get linked-repos

**Outputs a list of all linked remote sources and modules for this project.**


#### Usage

    garden get linked-repos 



### garden get outputs

**Resolves and returns the outputs of the project.**

Resolves and returns the outputs of the project. If necessary, this may involve deploying services and/or running
tasks referenced by the outputs in the project configuration.

Examples:

    garden get outputs                 # resolve and print the outputs from the project
    garden get outputs --env=prod      # resolve and print the outputs from the project for the prod environment
    garden get outputs --output=json   # resolve and return the project outputs in JSON format

#### Usage

    garden get outputs 


#### Outputs

```yaml
<name>:
```

### garden get modules

**Outputs all or specified modules.**

Outputs all or specified modules. Use with --output=json and jq to extract specific fields.

Examples:

    garden get modules                                                # list all modules in the project
    garden get modules --exclude-disabled=true                        # skip disabled modules
    garden get modules --full                                         # show resolved config for each module
    garden get modules -o=json | jq '.modules["my-module"].version'   # get version of my-module

#### Usage

    garden get modules [modules] [options]

#### Arguments

| Argument | Required | Description |
| -------- | -------- | ----------- |
  | `modules` | No | Specify module(s) to list. Use comma as a separator to specify multiple modules. Skip to return all modules.

#### Options

| Argument | Alias | Type | Description |
| -------- | ----- | ---- | ----------- |
  | `--full` |  | boolean | Show the full config for each module, with template strings resolved. Has no effect when the --output option is used.
  | `--exclude-disabled` |  | boolean | Exclude disabled modules from output.

#### Outputs

```yaml
# Key/value map. Keys must be valid identifiers.
modules:
  # The configuration for a module.
  <name>:
    # The schema version of this config (currently not used).
    apiVersion:

    kind:

    # The type of this module.
    type:

    # The name of this module.
    name:

    # Specify how to build the module. Note that plugins may define additional keys on this object.
    build:
      # A list of modules that must be built before this module is built.
      dependencies:
        - # Module name to build ahead of this module.
          name:

          # Specify one or more files or directories to copy from the built dependency to this module.
          copy:
            - # POSIX-style path or filename of the directory or file(s) to copy to the target.
              source:

              # POSIX-style path or filename to copy the directory or file(s), relative to the build directory.
              # Defaults to to same as source path.
              target:

      # Maximum time in seconds to wait for build to finish.
      timeout:

    # A description of the module.
    description:

    # Set this to `true` to disable the module. You can use this with conditional template strings to disable modules
    # based on, for example, the current environment or other variables (e.g. `disabled: \${environment.name ==
    # "prod"}`). This can be handy when you only need certain modules for specific environments, e.g. only for
    # development.
    #
    # Disabling a module means that any services, tasks and tests contained in it will not be deployed or run. It also
    # means that the module is not built _unless_ it is declared as a build dependency by another enabled module (in
    # which case building this module is necessary for the dependant to be built).
    #
    # If you disable the module, and its services, tasks or tests are referenced as _runtime_ dependencies, Garden
    # will automatically ignore those dependency declarations. Note however that template strings referencing the
    # module's service or task outputs (i.e. runtime outputs) will fail to resolve when the module is disabled, so you
    # need to make sure to provide alternate values for those if you're using them, using conditional expressions.
    disabled:

    # Specify a list of POSIX-style paths or globs that should be regarded as the source files for this module. Files
    # that do *not* match these paths or globs are excluded when computing the version of the module, when responding
    # to filesystem watch events, and when staging builds.
    #
    # Note that you can also _exclude_ files using the `exclude` field or by placing `.gardenignore` files in your
    # source tree, which use the same format as `.gitignore` files. See the [Configuration Files
    # guide](https://docs.garden.io/using-garden/configuration-overview#including-excluding-files-and-directories) for
    # details.
    #
    # Also note that specifying an empty list here means _no sources_ should be included.
    include:

    # Specify a list of POSIX-style paths or glob patterns that should be excluded from the module. Files that match
    # these paths or globs are excluded when computing the version of the module, when responding to filesystem watch
    # events, and when staging builds.
    #
    # Note that you can also explicitly _include_ files using the `include` field. If you also specify the `include`
    # field, the files/patterns specified here are filtered from the files matched by `include`. See the
    # [Configuration Files
    # guide](https://docs.garden.io/using-garden/configuration-overview#including-excluding-files-and-directories) for
    # details.
    #
    # Unlike the `modules.exclude` field in the project config, the filters here have _no effect_ on which files and
    # directories are watched for changes. Use the project `modules.exclude` field to affect those, if you have large
    # directories that should not be watched for changes.
    exclude:

    # A remote repository URL. Currently only supports git servers. Must contain a hash suffix pointing to a specific
    # branch or tag, with the format: <git remote url>#<branch|tag>
    #
    # Garden will import the repository source code into this module, but read the module's config from the local
    # garden.yml file.
    repositoryUrl:

    # When false, disables pushing this module to remote registries.
    allowPublish:

    # A map of variables scoped to this particular module. These are resolved before any other parts of the module
    # configuration and take precedence over project-scoped variables. They may reference project-scoped variables,
    # and generally use any template strings normally allowed when resolving modules.
    variables:
      <name>:

    # Specify a path (relative to the module root) to a file containing variables, that we apply on top of the
    # module-level `variables` field.
    #
    # The format of the files is determined by the configured file's extension:
    #
    # * `.env` - Standard "dotenv" format, as defined by [dotenv](https://github.com/motdotla/dotenv#rules).
    # * `.yaml`/`.yml` - YAML. The file must consist of a YAML document, which must be a map (dictionary). Keys may
    # contain any value type.
    # * `.json` - JSON. Must contain a single JSON _object_ (not an array).
    #
    # _NOTE: The default varfile format will change to YAML in Garden v0.13, since YAML allows for definition of
    # nested objects and arrays._
    #
    # To use different module-level varfiles in different environments, you can template in the environment name
    # to the varfile name, e.g. `varfile: "my-module.\$\{environment.name\}.env` (this assumes that the corresponding
    # varfiles exist).
    varfile:

    # The filesystem path of the module.
    path:

    # The resolved build configuration of the module. If this is returned by the configure handler for the module
    # type, we can provide more granular versioning for the module, with a separate build version (i.e. module
    # version), as well as separate service, task and test versions, instead of applying the same version to all of
    # them.
    #
    # When this is specified, it is **very important** that this field contains all configurable (or otherwise
    # dynamic) parameters that will affect the built artifacts/images, aside from source files that is (the hash of
    # those is separately computed).
    buildConfig:

    # List of services configured by this module.
    serviceConfigs:
      - # Valid RFC1035/RFC1123 (DNS) label (may contain lowercase letters, numbers and dashes, must start with a
        # letter, and cannot end with a dash), cannot contain consecutive dashes or start with `garden`, or be longer
        # than 63 characters.
        name:

        # The names of any services that this service depends on at runtime, and the names of any tasks that should be
        # executed before this service is deployed.
        dependencies:

        # Set this to `true` to disable the service. You can use this with conditional template strings to
        # enable/disable services based on, for example, the current environment or other variables (e.g. `enabled:
        # \${environment.name != "prod"}`). This can be handy when you only need certain services for specific
        # environments, e.g. only for development.
        #
        # Disabling a service means that it will not be deployed, and will also be ignored if it is declared as a
        # runtime dependency for another service, test or task.
        #
        # Note however that template strings referencing the service's outputs (i.e. runtime outputs) will fail to
        # resolve when the service is disabled, so you need to make sure to provide alternate values for those if
        # you're using them, using conditional expressions.
        disabled:

        # The `validate` module action should populate this, if the service's code sources are contained in a separate
        # module from the parent module. For example, when the service belongs to a module that contains manifests
        # (e.g. a Helm chart), but the actual code lives in a different module (e.g. a container module).
        sourceModuleName:

        # The service's specification, as defined by its provider plugin.
        spec:

    # List of tasks configured by this module.
    taskConfigs:
      - # The name of the task.
        name:

        # A description of the task.
        description:

        # The names of any tasks that must be executed, and the names of any services that must be running, before
        # this task is executed.
        dependencies:

        # Set this to `true` to disable the task. You can use this with conditional template strings to enable/disable
        # tasks based on, for example, the current environment or other variables (e.g. `enabled: \${environment.name
        # != "prod"}`). This can be handy when you only want certain tasks to run in specific environments, e.g. only
        # for development.
        #
        # Disabling a task means that it will not be run, and will also be ignored if it is declared as a runtime
        # dependency for another service, test or task.
        #
        # Note however that template strings referencing the task's outputs (i.e. runtime outputs) will fail to
        # resolve when the task is disabled, so you need to make sure to provide alternate values for those if you're
        # using them, using conditional expressions.
        disabled:

        # Maximum duration (in seconds) of the task's execution.
        timeout:

        # Set to false if you don't want the task's result to be cached. Use this if the task needs to be run any time
        # your project (or one or more of the task's dependants) is deployed. Otherwise the task is only re-run when
        # its version changes (i.e. the module or one of its dependencies is modified), or when you run `garden run
        # task`.
        cacheResult:

        # The task's specification, as defined by its provider plugin.
        spec:

    # List of tests configured by this module.
    testConfigs:
      - # The name of the test.
        name:

        # The names of any services that must be running, and the names of any tasks that must be executed, before the
        # test is run.
        dependencies:

        # Set this to `true` to disable the test. You can use this with conditional template strings to
        # enable/disable tests based on, for example, the current environment or other variables (e.g.
        # `enabled: \${environment.name != "prod"}`). This is handy when you only want certain tests to run in
        # specific environments, e.g. only during CI.
        disabled:

        # Maximum duration (in seconds) of the test run.
        timeout:

        # The configuration for the test, as specified by its module's provider.
        spec:

    # The module spec, as defined by the provider plugin.
    spec:

        # POSIX-style filename to write the resolved file contents to, relative to the path of the module source
        # directory (for remote modules this means the root of the module repository, otherwise the directory of the
        # module configuration).
        #
        # Note that any existing file with the same name will be overwritten. If the path contains one or more
        # directories, they will be automatically created if missing.
        targetPath:

        # By default, Garden will attempt to resolve any Garden template strings in source files. Set this to false to
        # skip resolving template strings. Note that this does not apply when setting the `value` field, since that's
        # resolved earlier when parsing the configuration.
        resolveTemplates:

        # The desired file contents as a string.
        value:

        sourcePath:

    # The name of the parent module (e.g. a templated module that generated this module), if applicable.
    parentName:

    # The module template that generated the module, if applicable.
    templateName:

    # Inputs provided when rendering the module from a module template, if applicable.
    inputs:
      <name>:

    # The path to the build staging directory for the module.
    buildPath:

    # The path to the build metadata directory for the module.
    buildMetadataPath:

    # A list of types that this module is compatible with (i.e. the module type itself + all bases).
    compatibleTypes:

    # The path to the module config file, if applicable.
    configPath:

    version:
      # A Stack Graph node (i.e. module, service, task or test) version.
      versionString:

      # The version of each of the dependencies of the module.
      dependencyVersions:
        # version hash of the dependency module
        <name>:

      # List of file paths included in the version.
      files:

    # A map of all modules referenced under `build.dependencies`.
    buildDependencies:
      <name>:

    # Indicate whether the module needs to be built (i.e. has a build handler or needs to copy dependencies).
    needsBuild:

    # The outputs defined by the module (referenceable in other module configs).
    outputs:
      <name>:

    # The names of the services that the module provides.
    serviceNames:

    # The names of all the services and tasks that the services in this module depend on.
    serviceDependencyNames:

    # The names of the tasks that the module provides.
    taskNames:

    # The names of all the tasks and services that the tasks in this module depend on.
    taskDependencyNames:
```

### garden get status

**Outputs the full status of your environment.**


#### Usage

    garden get status 


#### Outputs

```yaml
# A map of statuses for each configured provider.
providers:
  # Description of an environment's status for a provider.
  <name>:
    # Set to true if the environment is fully configured for a provider.
    ready:

    # Use this to include additional information that is specific to the provider.
    detail:

    namespaceStatuses:
      - pluginName:

        # Valid RFC1035/RFC1123 (DNS) label (may contain lowercase letters, numbers and dashes, must start with a
        # letter, and cannot end with a dash) and must not be longer than 63 characters.
        namespaceName:

        state:

    # Output variables that modules and other variables can reference.
    outputs:
      <name>:

    # Set to true to disable caching of the status.
    disableCache:

# A map of statuses for each configured service.
services:
  <name>:
    # When the service was first deployed by the provider.
    createdAt:

    # Additional detail, specific to the provider.
    detail:

    # Whether the service was deployed with dev mode enabled.
    devMode:

    # Whether the service was deployed with local mode enabled.
    localMode:

    namespaceStatuses:
      - pluginName:

        # Valid RFC1035/RFC1123 (DNS) label (may contain lowercase letters, numbers and dashes, must start with a
        # letter, and cannot end with a dash) and must not be longer than 63 characters.
        namespaceName:

        state:

    # The ID used for the service by the provider (if not the same as the service name).
    externalId:

    # The provider version of the deployed service (if different from the Garden module version.
    externalVersion:

    # A list of ports that can be forwarded to from the Garden agent by the provider.
    forwardablePorts:
      - # A descriptive name for the port. Should correspond to user-configured ports where applicable.
        name:

        # The preferred local port to use for forwarding.
        preferredLocalPort:

        # The protocol of the port.
        protocol:

        # The target name/hostname to forward to (defaults to the service name).
        targetName:

        # The target port on the service.
        targetPort:

        # The protocol to use for URLs pointing at the port. This can be any valid URI protocol.
        urlProtocol:

    # List of currently deployed ingress endpoints for the service.
    ingresses:
      - # The port number that the service is exposed on internally.
        # This defaults to the first specified port for the service.
        port:

        # The ingress path that should be matched to route to this service.
        path:

        # The protocol to use for the ingress.
        protocol:

        # The hostname where the service can be accessed.
        hostname:

    # Latest status message of the service (if any).
    lastMessage:

    # Latest error status message of the service (if any).
    lastError:

    # A map of values output from the service.
    outputs:
      <name>:

    # How many replicas of the service are currently running.
    runningReplicas:

    # The current deployment status of the service.
    state:

    # When the service was last updated by the provider.
    updatedAt:

    # The Garden module version of the deployed service.
    version:

# A map of statuses for each configured task.
tasks:
  <name>:
    state:

    # When the last run was started (if applicable).
    startedAt:

    # When the last run completed (if applicable).
    completedAt:

# A map of statuses for each configured test.
tests:
  <name>:
    state:

    # When the last run was started (if applicable).
    startedAt:

    # When the last run completed (if applicable).
    completedAt:
```

### garden get tasks

**Lists the tasks defined in your project's modules.**


#### Usage

    garden get tasks [tasks] 

#### Arguments

| Argument | Required | Description |
| -------- | -------- | ----------- |
  | `tasks` | No | Specify task(s) to list. Use comma as a separator to specify multiple tasks.



### garden get tests

**Lists the tests defined in your project's modules.**


#### Usage

    garden get tests [tests] 

#### Arguments

| Argument | Required | Description |
| -------- | -------- | ----------- |
  | `tests` | No | Specify tests(s) to list. Use comma as a separator to specify multiple tests.



### garden get task-result

**Outputs the latest execution result of a provided task.**


#### Usage

    garden get task-result <name> 

#### Arguments

| Argument | Required | Description |
| -------- | -------- | ----------- |
  | `name` | Yes | The name of the task


#### Outputs

```yaml
# The name of the module that the task belongs to.
moduleName:

# The name of the task that was run.
taskName:

# The command that the task ran in the module.
command:

# The string version of the task.
version:

# Whether the task was successfully run.
success:

# When the task run was started.
startedAt:

# When the task run was completed.
completedAt:

# The output log from the run.
log:

# A map of primitive values, output from the task.
outputs:
  # Number, string or boolean
  <name>:

namespaceStatus:
  pluginName:

  # Valid RFC1035/RFC1123 (DNS) label (may contain lowercase letters, numbers and dashes, must start with a letter,
  # and cannot end with a dash) and must not be longer than 63 characters.
  namespaceName:

  state:

# Local file paths to any exported artifacts from the task run.
artifacts:
```

### garden get test-result

**Outputs the latest execution result of a provided test.**


#### Usage

    garden get test-result <module> <name> 

#### Arguments

| Argument | Required | Description |
| -------- | -------- | ----------- |
  | `module` | Yes | Module name of where the test runs.
  | `name` | Yes | Test name.


#### Outputs

```yaml
# The name of the module that was run.
moduleName:

# The command that was run in the module.
command:

# Whether the module was successfully run.
success:

# The exit code of the run (if applicable).
exitCode:

# When the module run was started.
startedAt:

# When the module run was completed.
completedAt:

# The output log from the run.
log:

namespaceStatus:
  pluginName:

  # Valid RFC1035/RFC1123 (DNS) label (may contain lowercase letters, numbers and dashes, must start with a letter,
  # and cannot end with a dash) and must not be longer than 63 characters.
  namespaceName:

  state:

# A map of primitive values, output from the test.
outputs:
  # Number, string or boolean
  <name>:

# The name of the test that was run.
testName:

# The test run's version, as a string. In addition to the parent module's version, this also factors in the module
# versions of the test's runtime dependencies (if any).
version:

# Local file paths to any exported artifacts from the test run.
artifacts:
```

### garden get debug-info

**Outputs the status of your environment for debug purposes.**

Examples:

garden get debug-info                    # create a zip file at the root of the project with debug information
garden get debug-info --format yaml      # output provider info as YAML files (default is JSON)
garden get debug-info --include-project  # include provider info for the project namespace (disabled by default)

#### Usage

    garden get debug-info [options]

#### Options

| Argument | Alias | Type | Description |
| -------- | ----- | ---- | ----------- |
  | `--format` |  | `json` `yaml`  | The output format for plugin-generated debug info.
  | `--include-project` |  | boolean | Include project-specific information from configured providers.
Note that this may include sensitive data, depending on the provider and your configuration.


### garden get vaccine

**Get notifications and appointments open up at the Berlin vaccination centers.**

Check for openings at Berlin's vaccination centers at a 2
second interval. If it finds one, you'll receive a notification
with links to book an appointment.

#### Usage

    garden get vaccine 



### garden get workflows

**Lists the workflows defined in your project.**


#### Usage

    garden get workflows [workflows] 

#### Arguments

| Argument | Required | Description |
| -------- | -------- | ----------- |
  | `workflows` | No | Specify workflow(s) to list. Use comma as a separator to specify multiple workflows.



### garden link source

**Link a remote source to a local directory.**

After linking a remote source, Garden will read it from its local directory instead of
from the remote URL. Garden can only link remote sources that have been declared in the project
level `garden.yml` config.

Examples:

    garden link source my-source path/to/my-source # links my-source to its local version at the given path

#### Usage

    garden link source <source> <path> 

#### Arguments

| Argument | Required | Description |
| -------- | -------- | ----------- |
  | `source` | Yes | Name of the source to link as declared in the project config.
  | `path` | Yes | Path to the local directory that contains the source.


#### Outputs

```yaml
# A list of all locally linked external sources.
sources:
  - # The name of the linked source.
    name:

    # The local directory path of the linked repo clone.
    path:
```

### garden link module

**Link a module to a local directory.**

After linking a remote module, Garden will read the source from the module's local directory instead of from
the remote URL. Garden can only link modules that have a remote source,
i.e. modules that specifiy a `repositoryUrl` in their `garden.yml` config file.

Examples:

    garden link module my-module path/to/my-module # links my-module to its local version at the given path

#### Usage

    garden link module <module> <path> 

#### Arguments

| Argument | Required | Description |
| -------- | -------- | ----------- |
  | `module` | Yes | Name of the module to link.
  | `path` | Yes | Path to the local directory that contains the module.


#### Outputs

```yaml
# A list of all locally linked external modules.
sources:
  - # The name of the linked module.
    name:

    # The local directory path of the linked repo clone.
    path:
```

### garden logs

**Retrieves the most recent logs for the specified service(s).**

Outputs logs for all or specified services, and optionally waits for news logs to come in. Defaults
to getting logs from the last minute when in `--follow` mode. You can change this with the `--since` option.

Examples:

    garden logs                            # interleaves color-coded logs from all services (up to a certain limit)
    garden logs --since 2d                 # interleaves color-coded logs from all services from the last 2 days
    garden logs --tail 100                 # interleaves the last 100 log lines from all services
    garden logs service-a,service-b        # interleaves color-coded logs for service-a and service-b
    garden logs --follow                   # keeps running and streams all incoming logs to the console
    garden logs --tag container=service-a  # only shows logs from containers with names matching the pattern

#### Usage

    garden logs [services] [options]

#### Arguments

| Argument | Required | Description |
| -------- | -------- | ----------- |
  | `services` | No | The name(s) of the service(s) to log (skip to log all services). Use comma as a separator to specify multiple services.

#### Options

| Argument | Alias | Type | Description |
| -------- | ----- | ---- | ----------- |
  | `--tag` |  | array:tag | Only show log lines that match the given tag, e.g. &#x60;--tag &#x27;container&#x3D;foo&#x27;&#x60;. If you specify multiple filters in a single tag option (e.g. &#x60;--tag &#x27;container&#x3D;foo,someOtherTag&#x3D;bar&#x27;&#x60;), they must all be matched. If you provide multiple &#x60;--tag&#x60; options (e.g. &#x60;--tag &#x27;container&#x3D;api&#x27; --tag &#x27;container&#x3D;frontend&#x27;&#x60;), they will be OR-ed together (i.e. if any of them match, the log line will be included). You can specify glob-style wildcards, e.g. &#x60;--tag &#x27;container&#x3D;prefix-*&#x27;&#x60;.
  | `--follow` | `-f` | boolean | Continuously stream new logs from the service(s).
  | `--tail` | `-t` | number | Number of lines to show for each service. Defaults to showing all log lines (up to a certain limit). Takes precedence over the &#x60;--since&#x60; flag if both are set. Note that we don&#x27;t recommend using a large value here when in follow mode.
  | `--show-tags` |  | boolean | Show any tags attached to each log line. May not apply to all providers
  | `--timestamps` |  | boolean | Show timestamps with log output.
  | `--since` |  | moment | Only show logs newer than a relative duration like 5s, 2m, or 3h. Defaults to &#x60;&quot;1m&quot;&#x60; when &#x60;--follow&#x60; is true unless &#x60;--tail&#x60; is set. Note that we don&#x27;t recommend using a large value here when in follow mode.
  | `--hide-service` |  | boolean | Hide the service name and render the logs directly.


### garden migrate

**Migrate `garden.yml` configuration files to version 0.12**

Scans the project for `garden.yml` configuration files and updates those that are not compatible with version 0.12.
By default the command prints the updated versions to the terminal. You can optionally update the files in place with the `write` flag.

Note: This command does not validate the configs per se. It will simply try to convert a given configuration file so that
it is compatible with version 0.12 or greater, regardless of whether that file was ever a valid Garden config. It is therefore
recommended that this is used on existing `garden.yml` files that were valid in version v0.10.x.

Examples:

    garden migrate              # scans all garden.yml files and prints the updated versions along with the paths to them.
    garden migrate --write      # scans all garden.yml files and overwrites them with the updated versions.
    garden migrate ./garden.yml # scans the provided garden.yml file and prints the updated version.

#### Usage

    garden migrate [configPaths] [options]

#### Arguments

| Argument | Required | Description |
| -------- | -------- | ----------- |
  | `configPaths` | No | Specify the path to a &#x60;garden.yml&#x60; file to convert. Use comma as a separator to specify multiple files.

#### Options

| Argument | Alias | Type | Description |
| -------- | ----- | ---- | ----------- |
  | `--write` |  | boolean | Update the &#x60;garden.yml&#x60; in place.


### garden options

**Print global options.**

Prints all global options (options that can be applied to any command).

#### Usage

    garden options 



### garden plugins

**Plugin-specific commands.**

Execute a command defined by a plugin in your project.
Run without arguments to get a list of all plugin commands available.
Run with just the plugin name to get a list of commands provided by that plugin.

Examples:

    # Run the `cleanup-cluster-registry` command from the `kubernetes` plugin.
    garden plugins kubernetes cleanup-cluster-registry

    # List all available commands.
    garden plugins

    # List all the commands from the `kubernetes` plugin.
    garden plugins kubernetes

#### Usage

    garden plugins [plugin] [command] 

#### Arguments

| Argument | Required | Description |
| -------- | -------- | ----------- |
  | `plugin` | No | The name of the plugin, whose command you wish to run.
  | `command` | No | The name of the command to run.



### garden publish

**Build and publish module(s) (e.g. container images) to a remote registry.**

Publishes built module artifacts for all or specified modules.
Also builds modules and build dependencies if needed.

By default the artifacts/images are tagged with the Garden module version, but you can also specify the `--tag` option to specify a specific string tag _or_ a templated tag. Any template values that can be used on the module being tagged are available, in addition to ${module.name}, ${module.version} and ${module.hash} tags that allows referencing the name of the module being tagged, as well as its Garden version. ${module.version} includes the "v-" prefix normally used for Garden versions, and ${module.hash} doesn't.

Examples:

    garden publish                # publish artifacts for all modules in the project
    garden publish my-container   # only publish my-container
    garden publish --force-build  # force re-build of modules before publishing artifacts

    # Publish my-container with a tag of v0.1
    garden publish my-container --tag "v0.1"

    # Publish my-container with a tag of v1.2-<hash> (e.g. v1.2-abcdef123)
    garden publish my-container --tag "v1.2-${module.hash}"

#### Usage

    garden publish [modules] [options]

#### Arguments

| Argument | Required | Description |
| -------- | -------- | ----------- |
  | `modules` | No | The name(s) of the module(s) to publish (skip to publish all modules). Use comma as a separator to specify multiple modules.

#### Options

| Argument | Alias | Type | Description |
| -------- | ----- | ---- | ----------- |
  | `--force-build` |  | boolean | Force rebuild of module(s) before publishing.
  | `--tag` |  | string | Override the tag on the built artifacts. You can use the same sorts of template strings as when templating values in module configs, with the addition of ${module.*} tags, allowing you to reference the name and Garden version of the module being tagged.

#### Outputs

```yaml
# A map of all modules that were built (or builds scheduled/attempted for) and information about the builds.
builds:
  <module name>:
    # The full log from the build.
    buildLog:

    # Set to true if the build was fetched from a remote registry.
    fetched:

    # Set to true if the build was performed, false if it was already built, or fetched from a registry
    fresh:

    # Additional information, specific to the provider.
    details:

    # Set to true if the build was not attempted, e.g. if a dependency build failed.
    aborted:

    # The duration of the build in msec, if applicable.
    durationMsec:

    # Whether the build was succeessful.
    success:

    # An error message, if the build failed.
    error:

    # The version of the module, service, task or test.
    version:

# A map of all services that were deployed (or deployment scheduled/attempted for) and the service status.
deployments:
  <service name>:
    # When the service was first deployed by the provider.
    createdAt:

    # Additional detail, specific to the provider.
    detail:

    # Whether the service was deployed with dev mode enabled.
    devMode:

    # Whether the service was deployed with local mode enabled.
    localMode:

    namespaceStatuses:
      - pluginName:

        # Valid RFC1035/RFC1123 (DNS) label (may contain lowercase letters, numbers and dashes, must start with a
        # letter, and cannot end with a dash) and must not be longer than 63 characters.
        namespaceName:

        state:

    # The ID used for the service by the provider (if not the same as the service name).
    externalId:

    # The provider version of the deployed service (if different from the Garden module version.
    externalVersion:

    # A list of ports that can be forwarded to from the Garden agent by the provider.
    forwardablePorts:
      - # A descriptive name for the port. Should correspond to user-configured ports where applicable.
        name:

        # The preferred local port to use for forwarding.
        preferredLocalPort:

        # The protocol of the port.
        protocol:

        # The target name/hostname to forward to (defaults to the service name).
        targetName:

        # The target port on the service.
        targetPort:

        # The protocol to use for URLs pointing at the port. This can be any valid URI protocol.
        urlProtocol:

    # List of currently deployed ingress endpoints for the service.
    ingresses:
      - # The port number that the service is exposed on internally.
        # This defaults to the first specified port for the service.
        port:

        # The ingress path that should be matched to route to this service.
        path:

        # The protocol to use for the ingress.
        protocol:

        # The hostname where the service can be accessed.
        hostname:

    # Latest status message of the service (if any).
    lastMessage:

    # Latest error status message of the service (if any).
    lastError:

    # A map of values output from the service.
    outputs:
      <name>:

    # How many replicas of the service are currently running.
    runningReplicas:

    # The current deployment status of the service.
    state:

    # When the service was last updated by the provider.
    updatedAt:

    # Set to true if the build was not attempted, e.g. if a dependency build failed.
    aborted:

    # The duration of the build in msec, if applicable.
    durationMsec:

    # Whether the build was succeessful.
    success:

    # An error message, if the build failed.
    error:

    # The version of the module, service, task or test.
    version:

# A map of all tests that were run (or scheduled/attempted) and the test results.
tests:
  <test name>:
    # The name of the module that was run.
    moduleName:

    # The command that was run in the module.
    command:

    # The exit code of the run (if applicable).
    exitCode:

    # When the module run was started.
    startedAt:

    # When the module run was completed.
    completedAt:

    # The output log from the run.
    log:

    namespaceStatus:
      pluginName:

      # Valid RFC1035/RFC1123 (DNS) label (may contain lowercase letters, numbers and dashes, must start with a
      # letter, and cannot end with a dash) and must not be longer than 63 characters.
      namespaceName:

      state:

    # A map of primitive values, output from the test.
    outputs:
      # Number, string or boolean
      <name>:

    # The name of the test that was run.
    testName:

    # Set to true if the build was not attempted, e.g. if a dependency build failed.
    aborted:

    # The duration of the build in msec, if applicable.
    durationMsec:

    # Whether the build was succeessful.
    success:

    # An error message, if the build failed.
    error:

    # The version of the module, service, task or test.
    version:

# A map of all raw graph results. Avoid using this programmatically if you can, and use more structured keys instead.
graphResults:

# A map of all modules that were published (or scheduled/attempted for publishing) and the results.
published:
  <name>:
    # Set to true if the module was published.
    published:

    # Optional result message from the provider.
    message:

    # The published artifact identifier, if applicable.
    identifier:

    # Set to true if the build was not attempted, e.g. if a dependency build failed.
    aborted:

    # The duration of the build in msec, if applicable.
    durationMsec:

    # Whether the build was succeessful.
    success:

    # An error message, if the build failed.
    error:

    # The version of the module, service, task or test.
    version:
```

### garden run module

**Run an ad-hoc instance of a module.**

This is useful for debugging or ad-hoc experimentation with modules.

Examples:

    garden run module my-container                                   # run an ad-hoc instance of a my-container container and attach to it
    garden run module my-container /bin/sh                           # run an interactive shell in a new my-container container
    garden run module my-container --interactive=false /some/script  # execute a script in my-container and return the output

#### Usage

    garden run module <module> [arguments] [options]

#### Arguments

| Argument | Required | Description |
| -------- | -------- | ----------- |
  | `module` | Yes | The name of the module to run.
  | `arguments` | No | The arguments to run the module with. Example: &#x27;yarn run my-script&#x27;.

#### Options

| Argument | Alias | Type | Description |
| -------- | ----- | ---- | ----------- |
  | `--interactive` |  | boolean | Set to false to skip interactive mode and just output the command result.
  | `--force-build` |  | boolean | Force rebuild of module before running.
  | `--command` | `-c` | string | The base command (a.k.a. entrypoint) to run in the module. For container modules, for example, this overrides the image&#x27;s default command/entrypoint. This option may not be relevant for all module types. Example: &#x27;/bin/sh -c&#x27;.


### garden run service

**Run an ad-hoc instance of the specified service.**

This can be useful for debugging or ad-hoc experimentation with services.

Examples:

    garden run service my-service   # run an ad-hoc instance of a my-service and attach to it

#### Usage

    garden run service <service> [options]

#### Arguments

| Argument | Required | Description |
| -------- | -------- | ----------- |
  | `service` | Yes | The service to run.

#### Options

| Argument | Alias | Type | Description |
| -------- | ----- | ---- | ----------- |
  | `--force` |  | boolean | Run the service even if it&#x27;s disabled for the environment.
  | `--force-build` |  | boolean | Force rebuild of module.


### garden run task

**Run a task (in the context of its parent module).**

This is useful for re-running tasks ad-hoc, for example after writing/modifying database migrations.

Examples:

    garden run task my-db-migration   # run my-migration

#### Usage

    garden run task <task> [options]

#### Arguments

| Argument | Required | Description |
| -------- | -------- | ----------- |
  | `task` | Yes | The name of the task to run.

#### Options

| Argument | Alias | Type | Description |
| -------- | ----- | ---- | ----------- |
  | `--force` |  | boolean | Run the task even if it&#x27;s disabled for the environment.
  | `--force-build` |  | boolean | Force rebuild of module before running.

#### Outputs

```yaml
# The result of the task.
result:
  # The name of the module that the task belongs to.
  moduleName:

  # The name of the task that was run.
  taskName:

  # The command that the task ran in the module.
  command:

  # When the task run was started.
  startedAt:

  # When the task run was completed.
  completedAt:

  # The output log from the run.
  log:

  # A map of primitive values, output from the task.
  outputs:
    # Number, string or boolean
    <name>:

  namespaceStatus:
    pluginName:

    # Valid RFC1035/RFC1123 (DNS) label (may contain lowercase letters, numbers and dashes, must start with a letter,
    # and cannot end with a dash) and must not be longer than 63 characters.
    namespaceName:

    state:

  # Set to true if the build was not attempted, e.g. if a dependency build failed.
  aborted:

  # The duration of the build in msec, if applicable.
  durationMsec:

  # Whether the build was succeessful.
  success:

  # An error message, if the build failed.
  error:

  # The version of the module, service, task or test.
  version:

# A map of all raw graph results. Avoid using this programmatically if you can, and use more structured keys instead.
graphResults:
```

### garden run test

**Run the specified module test.**

This can be useful for debugging tests, particularly integration/end-to-end tests.

Examples:

    garden run test my-module integ                      # run the test named 'integ' in my-module
    garden run test my-module integ --interactive=false  # do not attach to the test run, just output results when completed

#### Usage

    garden run test <module> <test> [options]

#### Arguments

| Argument | Required | Description |
| -------- | -------- | ----------- |
  | `module` | Yes | The name of the module to run.
  | `test` | Yes | The name of the test to run in the module.

#### Options

| Argument | Alias | Type | Description |
| -------- | ----- | ---- | ----------- |
  | `--interactive` | `-i` | boolean | Set to false to skip interactive mode and just output the command result. Note that Garden won&#x27;t retrieve artifacts if set to true (the default).
  | `--force` |  | boolean | Run the test even if it&#x27;s disabled for the environment.
  | `--force-build` |  | boolean | Force rebuild of module before running.

#### Outputs

```yaml
# The result of the test.
result:
  # The name of the module that was run.
  moduleName:

  # The command that was run in the module.
  command:

  # The exit code of the run (if applicable).
  exitCode:

  # When the module run was started.
  startedAt:

  # When the module run was completed.
  completedAt:

  # The output log from the run.
  log:

  namespaceStatus:
    pluginName:

    # Valid RFC1035/RFC1123 (DNS) label (may contain lowercase letters, numbers and dashes, must start with a letter,
    # and cannot end with a dash) and must not be longer than 63 characters.
    namespaceName:

    state:

  # A map of primitive values, output from the test.
  outputs:
    # Number, string or boolean
    <name>:

  # The name of the test that was run.
  testName:

  # Set to true if the build was not attempted, e.g. if a dependency build failed.
  aborted:

  # The duration of the build in msec, if applicable.
  durationMsec:

  # Whether the build was succeessful.
  success:

  # An error message, if the build failed.
  error:

  # The version of the module, service, task or test.
  version:

# A map of all raw graph results. Avoid using this programmatically if you can, and use more structured keys instead.
graphResults:
```

### garden run workflow

**Run a workflow.**

Runs the commands and/or scripts defined in the workflow's steps, in sequence.

Examples:

    garden run workflow my-workflow    # run my-workflow

#### Usage

    garden run workflow <workflow> 

#### Arguments

| Argument | Required | Description |
| -------- | -------- | ----------- |
  | `workflow` | Yes | The name of the workflow to be run.



### garden scan

**Scans your project and outputs an overview of all modules.**


#### Usage

    garden scan 



### garden dashboard

**Starts the Garden dashboard for the current project and environment.**

Starts the Garden dashboard for the current project, and your selected environment+namespace. The dashboard can be used to monitor your Garden project, look at logs, provider-specific dashboard pages and more.

The dashboard will receive and display updates from other Garden processes that you run with the same Garden project, environment and namespace.

Note: You must currently run one dashboard per-environment and namespace.

#### Usage

    garden dashboard [options]

#### Options

| Argument | Alias | Type | Description |
| -------- | ----- | ---- | ----------- |
  | `--port` |  | number | The port number for the Garden dashboard to listen on.


### garden self-update

**Update the Garden CLI.**

Updates your Garden CLI in-place.

Defaults to the latest release version, but you can also request a specific release version as an argument.

Examples:

   garden self-update          # update to the latest Garden CLI version
   garden self-update edge     # switch to the latest edge build (which is created anytime a PR is merged)
   garden self-update 0.12.24  # switch to the 0.12.24 version of the CLI
   garden self-update --force  # re-install even if the same version is detected
   garden self-update --install-dir ~/garden  # install to ~/garden instead of detecting the directory

#### Usage

    garden self-update [version] [options]

#### Arguments

| Argument | Required | Description |
| -------- | -------- | ----------- |
  | `version` | No | Specify which version to switch/update to.

#### Options

| Argument | Alias | Type | Description |
| -------- | ----- | ---- | ----------- |
  | `--force` |  | boolean | Install the Garden CLI even if the specified or detected latest version is the same as the current version.
  | `--install-dir` |  | string | Specify an installation directory, instead of using the directory of the Garden CLI being used. Implies --force.
  | `--platform` |  | `macos` `linux` `windows`  | Override the platform, instead of detecting it automatically.


### garden test

**Test all or specified modules.**

Runs all or specified tests defined in the project. Also builds modules and dependencies,
and deploys service dependencies if needed.

Optionally stays running and automatically re-runs tests if their module source
(or their dependencies' sources) change.

Examples:

    garden test                   # run all tests in the project
    garden test my-module         # run all tests in the my-module module
    garden test --name integ      # run all tests with the name 'integ' in the project
    garden test --name integ*     # run all tests with the name starting with 'integ' in the project
    garden test -n unit -n lint   # run all tests called either 'unit' or 'lint' in the project
    garden test --force           # force tests to be re-run, even if they've already run successfully
    garden test --watch           # watch for changes to code

#### Usage

    garden test [modules] [options]

#### Arguments

| Argument | Required | Description |
| -------- | -------- | ----------- |
  | `modules` | No | The name(s) of the module(s) to test (skip to test all modules). Use comma as a separator to specify multiple modules.

#### Options

| Argument | Alias | Type | Description |
| -------- | ----- | ---- | ----------- |
  | `--name` | `-n` | array:string | Only run tests with the specfied name (e.g. unit or integ). Accepts glob patterns (e.g. integ* would run both &#x27;integ&#x27; and &#x27;integration&#x27;).
  | `--force` | `-f` | boolean | Force re-test of module(s).
  | `--force-build` |  | boolean | Force rebuild of module(s).
  | `--watch` | `-w` | boolean | Watch for changes in module(s) and auto-test.
  | `--skip` |  | array:string | The name(s) of tests you&#x27;d like to skip. Accepts glob patterns (e.g. integ* would skip both &#x27;integ&#x27; and &#x27;integration&#x27;). Applied after the &#x27;name&#x27; filter.
  | `--skip-dependencies` | `-no-deps` | boolean | Don&#x27;t deploy any services or run any tasks that the requested tests depend on. This can be useful e.g. when your stack has already been deployed, and you want to run tests with runtime dependencies without redeploying any service dependencies that may have changed since you last deployed. Warning: Take great care when using this option in CI, since Garden won&#x27;t ensure that the runtime dependencies of your test suites are up to date when this option is used.
  | `--skip-dependants` |  | boolean | When using the modules argument, only run tests for those modules (and skip tests in other modules with dependencies on those modules).

#### Outputs

```yaml
# A map of all modules that were built (or builds scheduled/attempted for) and information about the builds.
builds:
  <module name>:
    # The full log from the build.
    buildLog:

    # Set to true if the build was fetched from a remote registry.
    fetched:

    # Set to true if the build was performed, false if it was already built, or fetched from a registry
    fresh:

    # Additional information, specific to the provider.
    details:

    # Set to true if the build was not attempted, e.g. if a dependency build failed.
    aborted:

    # The duration of the build in msec, if applicable.
    durationMsec:

    # Whether the build was succeessful.
    success:

    # An error message, if the build failed.
    error:

    # The version of the module, service, task or test.
    version:

# A map of all services that were deployed (or deployment scheduled/attempted for) and the service status.
deployments:
  <service name>:
    # When the service was first deployed by the provider.
    createdAt:

    # Additional detail, specific to the provider.
    detail:

    # Whether the service was deployed with dev mode enabled.
    devMode:

    # Whether the service was deployed with local mode enabled.
    localMode:

    namespaceStatuses:
      - pluginName:

        # Valid RFC1035/RFC1123 (DNS) label (may contain lowercase letters, numbers and dashes, must start with a
        # letter, and cannot end with a dash) and must not be longer than 63 characters.
        namespaceName:

        state:

    # The ID used for the service by the provider (if not the same as the service name).
    externalId:

    # The provider version of the deployed service (if different from the Garden module version.
    externalVersion:

    # A list of ports that can be forwarded to from the Garden agent by the provider.
    forwardablePorts:
      - # A descriptive name for the port. Should correspond to user-configured ports where applicable.
        name:

        # The preferred local port to use for forwarding.
        preferredLocalPort:

        # The protocol of the port.
        protocol:

        # The target name/hostname to forward to (defaults to the service name).
        targetName:

        # The target port on the service.
        targetPort:

        # The protocol to use for URLs pointing at the port. This can be any valid URI protocol.
        urlProtocol:

    # List of currently deployed ingress endpoints for the service.
    ingresses:
      - # The port number that the service is exposed on internally.
        # This defaults to the first specified port for the service.
        port:

        # The ingress path that should be matched to route to this service.
        path:

        # The protocol to use for the ingress.
        protocol:

        # The hostname where the service can be accessed.
        hostname:

    # Latest status message of the service (if any).
    lastMessage:

    # Latest error status message of the service (if any).
    lastError:

    # A map of values output from the service.
    outputs:
      <name>:

    # How many replicas of the service are currently running.
    runningReplicas:

    # The current deployment status of the service.
    state:

    # When the service was last updated by the provider.
    updatedAt:

    # Set to true if the build was not attempted, e.g. if a dependency build failed.
    aborted:

    # The duration of the build in msec, if applicable.
    durationMsec:

    # Whether the build was succeessful.
    success:

    # An error message, if the build failed.
    error:

    # The version of the module, service, task or test.
    version:

# A map of all tests that were run (or scheduled/attempted) and the test results.
tests:
  <test name>:
    # The name of the module that was run.
    moduleName:

    # The command that was run in the module.
    command:

    # The exit code of the run (if applicable).
    exitCode:

    # When the module run was started.
    startedAt:

    # When the module run was completed.
    completedAt:

    # The output log from the run.
    log:

    namespaceStatus:
      pluginName:

      # Valid RFC1035/RFC1123 (DNS) label (may contain lowercase letters, numbers and dashes, must start with a
      # letter, and cannot end with a dash) and must not be longer than 63 characters.
      namespaceName:

      state:

    # A map of primitive values, output from the test.
    outputs:
      # Number, string or boolean
      <name>:

    # The name of the test that was run.
    testName:

    # Set to true if the build was not attempted, e.g. if a dependency build failed.
    aborted:

    # The duration of the build in msec, if applicable.
    durationMsec:

    # Whether the build was succeessful.
    success:

    # An error message, if the build failed.
    error:

    # The version of the module, service, task or test.
    version:

# A map of all raw graph results. Avoid using this programmatically if you can, and use more structured keys instead.
graphResults:
```

### garden tools

**Access tools included by providers.**

Run a tool defined by a provider in your project, downloading and extracting it if necessary. Run without arguments to get a list of all tools available.

Run with the --get-path flag to just print the path to the binary or library directory (depending on the tool type). If the tool is a non-executable library, this flag is implicit.

When multiple plugins provide a tool with the same name, you can choose a specific plugin/version by specifying <plugin name>.<tool name>, instead of just <tool name>. This is generally advisable when using this command in scripts, to avoid accidental conflicts.

When there are name conflicts and a plugin name is not specified, we first prefer tools defined by configured providers in the current project (if applicable), and then alphabetical by plugin name.

Examples:

    # Run kubectl with <args>.
    garden tools kubectl -- <args>

    # Run the kubectl version defined specifically by the `kubernetes` plugin.
    garden tools kubernetes.kubectl -- <args>

    # Print the path to the kubernetes.kubectl tool to stdout, instead of running it.
    garden tools kubernetes.kubectl --get-path

    # List all available tools.
    garden tools

#### Usage

    garden tools [tool] [options]

#### Arguments

| Argument | Required | Description |
| -------- | -------- | ----------- |
  | `tool` | No | The name of the tool to run.

#### Options

| Argument | Alias | Type | Description |
| -------- | ----- | ---- | ----------- |
  | `--get-path` |  | boolean | If specified, we print the path to the binary or library instead of running it.


### garden unlink source

**Unlink a previously linked remote source from its local directory.**

After unlinking a remote source, Garden will go back to reading it from its remote URL instead
of its local directory.

Examples:

    garden unlink source my-source  # unlinks my-source
    garden unlink source --all      # unlinks all sources

#### Usage

    garden unlink source [sources] [options]

#### Arguments

| Argument | Required | Description |
| -------- | -------- | ----------- |
  | `sources` | No | The name(s) of the source(s) to unlink. Use comma as a separator to specify multiple sources.

#### Options

| Argument | Alias | Type | Description |
| -------- | ----- | ---- | ----------- |
  | `--all` | `-a` | boolean | Unlink all sources.


### garden unlink module

**Unlink a previously linked remote module from its local directory.**

After unlinking a remote module, Garden will go back to reading the module's source from
its remote URL instead of its local directory.

Examples:

    garden unlink module my-module  # unlinks my-module
    garden unlink module --all      # unlink all modules

#### Usage

    garden unlink module [modules] [options]

#### Arguments

| Argument | Required | Description |
| -------- | -------- | ----------- |
  | `modules` | No | The name(s) of the module(s) to unlink. Use comma as a separator to specify multiple modules.

#### Options

| Argument | Alias | Type | Description |
| -------- | ----- | ---- | ----------- |
  | `--all` | `-a` | boolean | Unlink all modules.


### garden update-remote sources

**Update remote sources.**

Updates the remote sources declared in the project level `garden.yml` config file.

Examples:

    garden update-remote sources            # update all remote sources
    garden update-remote sources my-source  # update remote source my-source

#### Usage

    garden update-remote sources [sources] 

#### Arguments

| Argument | Required | Description |
| -------- | -------- | ----------- |
  | `sources` | No | The name(s) of the remote source(s) to update. Use comma as a separator to specify multiple sources.


#### Outputs

```yaml
# A list of all configured external project sources.
sources:
  - # The name of the source to import
    name:

    # A remote repository URL. Currently only supports git servers. Must contain a hash suffix pointing to a specific
    # branch or tag, with the format: <git remote url>#<branch|tag>
    repositoryUrl:
```

### garden update-remote modules

**Update remote modules.**

Updates remote modules, i.e. modules that have a `repositoryUrl` field
in their `garden.yml` config that points to a remote repository.

Examples:

    garden update-remote modules            # update all remote modules in the project
    garden update-remote modules my-module  # update remote module my-module

#### Usage

    garden update-remote modules [modules] 

#### Arguments

| Argument | Required | Description |
| -------- | -------- | ----------- |
  | `modules` | No | The name(s) of the remote module(s) to update. Use comma as a separator to specify multiple modules.


#### Outputs

```yaml
# A list of all external module sources in the project.
sources:
  - # The name of the module.
    name:

    # A remote repository URL. Currently only supports git servers. Must contain a hash suffix pointing to a specific
    # branch or tag, with the format: <git remote url>#<branch|tag>
    repositoryUrl:
```

### garden update-remote all

**Update all remote sources and modules.**

Examples:

    garden update-remote all # update all remote sources and modules in the project

#### Usage

    garden update-remote all 


#### Outputs

```yaml
# A list of all configured external project sources.
projectSources:
  - # The name of the source to import
    name:

    # A remote repository URL. Currently only supports git servers. Must contain a hash suffix pointing to a specific
    # branch or tag, with the format: <git remote url>#<branch|tag>
    repositoryUrl:

# A list of all external module sources in the project.
moduleSources:
  - # The name of the module.
    name:

    # A remote repository URL. Currently only supports git servers. Must contain a hash suffix pointing to a specific
    # branch or tag, with the format: <git remote url>#<branch|tag>
    repositoryUrl:
```

### garden util fetch-tools

**Pre-fetch plugin tools.**

Pre-fetch all the available tools for the configured providers in the current
project/environment, or all registered providers if the --all parameter is
specified.

Examples:

    garden util fetch-tools        # fetch for just the current project/env
    garden util fetch-tools --all  # fetch for all registered providers

#### Usage

    garden util fetch-tools [options]

#### Options

| Argument | Alias | Type | Description |
| -------- | ----- | ---- | ----------- |
  | `--all` |  | boolean | Fetch all tools for registered plugins, instead of just ones in the current env/project.


### garden util hide-warning

**Hide a specific warning message.**

Hides the specified warning message. The command and key is generally provided along with displayed warning messages.

#### Usage

    garden util hide-warning <key> 

#### Arguments

| Argument | Required | Description |
| -------- | -------- | ----------- |
  | `key` | Yes | The key of the warning to hide (this will be shown along with relevant warning messages).



### garden validate

**Check your garden configuration for errors.**

Throws an error and exits with code 1 if something's not right in your garden.yml files.

#### Usage

    garden validate 


<|MERGE_RESOLUTION|>--- conflicted
+++ resolved
@@ -545,11 +545,7 @@
 
 #### Usage
 
-<<<<<<< HEAD
-    garden cleanup service [services] 
-=======
-    garden delete service [services] [options]
->>>>>>> be3b53c0
+    garden cleanup service [services] [options]
 
 #### Arguments
 
@@ -561,7 +557,7 @@
 
 | Argument | Alias | Type | Description |
 | -------- | ----- | ---- | ----------- |
-  | `--dependants-first` |  | boolean | Delete services in reverse dependency order. That is, if service-a has a dependency on service-b, service-a will be deleted before service-b when calling garden delete environment service-a,service-b --dependants-first. When this flag is not used, all services in the project are deleted simultaneously.
+  | `--dependants-first` |  | boolean | Delete services in reverse dependency order. That is, if service-a has a dependency on service-b, service-a will be deleted before service-b when calling &#x60;garden cleanup namespace service-a,service-b --dependants-first&#x60;. When this flag is not used, all services in the project are deleted simultaneously.
   | `--with-dependants` |  | boolean | Also delete services that have service dependencies on one of the services specified as CLI arguments (recursively).  When used, this option implies --dependants-first. Note: This option has no effect unless a list of service names is specified as CLI arguments (since then, every service in the project will be deleted).
 
 #### Outputs
