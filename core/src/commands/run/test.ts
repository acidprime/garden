/*
 * Copyright (C) 2018-2022 Garden Technologies, Inc. <info@garden.io>
 *
 * This Source Code Form is subject to the terms of the Mozilla Public
 * License, v. 2.0. If a copy of the MPL was not distributed with this
 * file, You can obtain one at http://mozilla.org/MPL/2.0/.
 */

import chalk from "chalk"

import { CommandError, ParameterError } from "../../exceptions"
import { printHeader } from "../../logger/util"
import { TestTask } from "../../tasks/test"
import { testFromConfig } from "../../types/test"
import { dedent, deline } from "../../util/string"
import { findByName, getNames } from "../../util/util"
import {
  Command,
  CommandParams,
  CommandResult,
  resultMetadataKeys,
  graphResultsSchema,
  ProcessResultMetadata,
  handleTaskResult,
} from "../base"
import { joi } from "../../config/common"
import { testResultSchema, TestResult } from "../../types/plugin/module/getTestResult"
import { GraphResults } from "../../task-graph"
import { StringParameter, BooleanParameter } from "../../cli/params"

export const runTestArgs = {
  module: new StringParameter({
    help: "The name of the module to run.",
    required: true,
  }),
  test: new StringParameter({
    help: "The name of the test to run in the module.",
    required: true,
  }),
}

export const runTestOpts = {
  "interactive": new BooleanParameter({
    help:
      "Set to false to skip interactive mode and just output the command result. Note that Garden won't retrieve artifacts if set to true (the default).",
    alias: "i",
    defaultValue: false,
    cliDefault: true,
    cliOnly: true,
  }),
  "force": new BooleanParameter({
    help: "Run the test even if it's disabled for the environment.",
  }),
  "force-build": new BooleanParameter({
    help: "Force rebuild of module before running.",
  }),
}

type Args = typeof runTestArgs
type Opts = typeof runTestOpts

interface RunTestOutput {
  result: TestResult & ProcessResultMetadata
  graphResults: GraphResults
}

export class RunTestCommand extends Command<Args, Opts> {
  name = "test"
  help = "Run the specified module test."

  streamEvents = true

  description = dedent`
    This can be useful for debugging tests, particularly integration/end-to-end tests.

    Examples:

        garden run test my-module integ                      # run the test named 'integ' in my-module
        garden run test my-module integ --interactive=false  # do not attach to the test run, just output results when completed
  `

  arguments = runTestArgs
  options = runTestOpts

  outputsSchema = () =>
    joi.object().keys({
      result: testResultSchema().keys(resultMetadataKeys()).description("The result of the test."),
      graphResults: graphResultsSchema(),
    })

  printHeader({ headerLog, args }) {
    printHeader(headerLog, `Running test ${chalk.cyan(args.test)}`, "runner")
  }

  async action({ garden, log, args, opts }: CommandParams<Args, Opts>): Promise<CommandResult<RunTestOutput>> {
    const moduleName = args.module
    const testName = args.test

    const graph = await garden.getConfigGraph({ log, emit: true })
    const module = graph.getModule(moduleName, true)

    const testConfig = findByName(module.testConfigs, testName)

    if (!testConfig) {
      throw new ParameterError(`Could not find test "${testName}" in module ${moduleName}`, {
        moduleName,
        testName,
        availableTests: getNames(module.testConfigs),
      })
    }

    const test = testFromConfig(module, testConfig, graph)

    if ((module.disabled || test.disabled) && !opts.force) {
      throw new CommandError(
        chalk.red(deline`
          Test ${chalk.redBright(`${module.name}.${test.name}`)} is disabled for the
          ${chalk.redBright(garden.environmentName)} environment. If you're sure you want to run it anyway,
          please run the command again with the ${chalk.redBright("--force")} flag.
        `),
        { moduleName: module.name, testName: test.name, environmentName: garden.environmentName }
      )
    }

    const interactive = opts.interactive

    // Make sure all dependencies are ready and collect their outputs for the runtime context
    const testTask = new TestTask({
      force: true,
      silent: false,
      interactive,
      forceBuild: opts["force-build"],
      garden,
      graph,
      log,
      test,
      devModeServiceNames: [],
<<<<<<< HEAD
=======
      hotReloadServiceNames: [],
      localModeServiceNames: [],
>>>>>>> 0f42478b
    })

    const graphResults = await garden.processTasks([testTask])

    return handleTaskResult({
      log,
      actionDescription: "test",
      graphResults,
      key: testTask.getKey(),
      interactive,
    })
  }
}<|MERGE_RESOLUTION|>--- conflicted
+++ resolved
@@ -135,11 +135,7 @@
       log,
       test,
       devModeServiceNames: [],
-<<<<<<< HEAD
-=======
-      hotReloadServiceNames: [],
       localModeServiceNames: [],
->>>>>>> 0f42478b
     })
 
     const graphResults = await garden.processTasks([testTask])
