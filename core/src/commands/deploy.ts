--- conflicted
+++ resolved
@@ -23,16 +23,7 @@
 import { processModules } from "../process"
 import { printHeader } from "../logger/util"
 import { BaseTask } from "../tasks/base"
-<<<<<<< HEAD
-import { getDevModeModules, getMatchingServiceNames } from "./helpers"
-=======
-import {
-  getModulesByServiceNames,
-  getMatchingServiceNames,
-  getHotReloadServiceNames,
-  validateHotReloadServiceNames,
-} from "./helpers"
->>>>>>> be3b53c0
+import { getModulesByServiceNames, getMatchingServiceNames } from "./helpers"
 import { startServer } from "../server/server"
 import { DeployTask } from "../tasks/deploy"
 import { naturalList } from "../util/string"
