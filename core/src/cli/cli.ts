--- conflicted
+++ resolved
@@ -389,21 +389,10 @@
             })
           }
 
-<<<<<<< HEAD
-          // Connect the dashboard event streamer (making sure it doesn't stream to the local server)
-          dashboardEventStream.connect({
-            garden,
-            ignoreHost: command.server?.getBaseUrl(),
-            streamEvents,
-            streamLogEntries,
-          })
-          const runningServers = await dashboardEventStream.updateTargets()
-=======
           // Connect the core server event streamer (making sure it doesn't stream to the local server)
-          const commandServerUrl = command.server?.getUrl() || undefined
+          const commandServerUrl = command.server?.getBaseUrl() || undefined
           coreEventStream.connect({ garden, ignoreHost: commandServerUrl, streamEvents, streamLogEntries })
           await coreEventStream.updateTargets()
->>>>>>> 601d240c
 
           if (cloudApi && garden.projectId && !cloudApi.sessionRegistered && command.streamEvents) {
             // Note: If a config change during a watch-mode command's execution results in the resolved environment
