--- conflicted
+++ resolved
@@ -227,12 +227,7 @@
         ctx,
         module,
         devMode: false,
-<<<<<<< HEAD
-
-=======
-        hotReload: false,
-        localMode: false,
->>>>>>> a7722b58
+        localMode: false,
         log,
         version: module.version.versionString,
       })
@@ -254,12 +249,7 @@
         ctx,
         module,
         devMode: false,
-<<<<<<< HEAD
-
-=======
-        hotReload: false,
-        localMode: false,
->>>>>>> a7722b58
+        localMode: false,
         log,
         version: module.version.versionString,
       })
@@ -289,12 +279,7 @@
         ctx,
         module,
         devMode: false,
-<<<<<<< HEAD
-
-=======
-        hotReload: false,
-        localMode: false,
->>>>>>> a7722b58
+        localMode: false,
         log,
         version: module.version.versionString,
       })
@@ -322,12 +307,7 @@
         ctx,
         module,
         devMode: false,
-<<<<<<< HEAD
-
-=======
-        hotReload: false,
-        localMode: false,
->>>>>>> a7722b58
+        localMode: false,
         log,
         version: module.version.versionString,
       })
@@ -355,12 +335,7 @@
         ctx,
         module,
         devMode: false,
-<<<<<<< HEAD
-
-=======
-        hotReload: false,
-        localMode: false,
->>>>>>> a7722b58
+        localMode: false,
         log,
         version: module.version.versionString,
       })
@@ -391,12 +366,7 @@
         ctx,
         module,
         devMode: false,
-<<<<<<< HEAD
-
-=======
-        hotReload: false,
-        localMode: false,
->>>>>>> a7722b58
+        localMode: false,
         log,
         version: module.version.versionString,
       })
@@ -537,12 +507,7 @@
         ctx,
         module,
         devMode: false,
-<<<<<<< HEAD
-
-=======
-        hotReload: false,
-        localMode: false,
->>>>>>> a7722b58
+        localMode: false,
         log,
         version: module.version.versionString,
       })
