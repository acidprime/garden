/*
 * Copyright (C) 2018-2022 Garden Technologies, Inc. <info@garden.io>
 *
 * This Source Code Form is subject to the terms of the Mozilla Public
 * License, v. 2.0. If a copy of the MPL was not distributed with this
 * file, You can obtain one at http://mozilla.org/MPL/2.0/.
 */

import { expect } from "chai"

import { TestGarden, expectError } from "../../../../../helpers"
import { ConfigGraph } from "../../../../../../src/config-graph"
import { getHelmTestGarden } from "./common"
import { TestTask } from "../../../../../../src/tasks/test"
import { findByName } from "../../../../../../src/util/util"
import { emptyDir, pathExists } from "fs-extra"
import { join } from "path"
import { testFromModule, testFromConfig } from "../../../../../../src/types/test"

describe("testHelmModule", () => {
  let garden: TestGarden
  let graph: ConfigGraph

  before(async () => {
    garden = await getHelmTestGarden()
  })

  beforeEach(async () => {
    graph = await garden.getConfigGraph({ log: garden.log, emit: false })
  })

  it("should run a basic test", async () => {
    const module = graph.getModule("artifacts")

    const testTask = new TestTask({
      garden,
      graph,
      test: testFromModule(module, "echo-test", graph),
      log: garden.log,
      force: true,
      forceBuild: false,
      devModeServiceNames: [],
<<<<<<< HEAD
=======
      hotReloadServiceNames: [],
      localModeServiceNames: [],
>>>>>>> 0f42478b
    })

    const key = testTask.getKey()
    const { [key]: result } = await garden.processTasks([testTask], { throwOnError: true })

    expect(result).to.exist
    expect(result).to.have.property("output")
    expect(result!.output.log.trim()).to.equal("ok")
    expect(result!.output.namespaceStatus).to.exist
    expect(result!.output.namespaceStatus.namespaceName).to.eq("helm-test-default")
  })

  it("should run a test in a different namespace, if configured", async () => {
    const module = graph.getModule("chart-with-namespace")

    const testTask = new TestTask({
      garden,
      graph,
      test: testFromModule(module, "echo-test", graph),
      log: garden.log,
      force: true,
      forceBuild: false,
      devModeServiceNames: [],
<<<<<<< HEAD
=======
      hotReloadServiceNames: [],
      localModeServiceNames: [],
>>>>>>> 0f42478b
    })

    const key = testTask.getKey()
    const { [key]: result } = await garden.processTasks([testTask], { throwOnError: true })

    expect(result).to.exist
    expect(result).to.have.property("output")
    expect(result!.output.log.trim()).to.equal(module.spec.namespace)
    expect(result!.output.namespaceStatus).to.exist
    expect(result!.output.namespaceStatus.namespaceName).to.eq(module.spec.namespace)
  })

  it("should fail if an error occurs, but store the result", async () => {
    const module = graph.getModule("artifacts")

    const testConfig = findByName(module.testConfigs, "echo-test")!
    testConfig.spec.command = ["bork"] // this will fail

    const test = testFromConfig(module, testConfig, graph)

    const testTask = new TestTask({
      garden,
      graph,
      test,
      log: garden.log,
      force: true,
      forceBuild: false,
      devModeServiceNames: [],
<<<<<<< HEAD
=======
      hotReloadServiceNames: [],
      localModeServiceNames: [],
>>>>>>> 0f42478b
    })

    await expectError(
      async () => await garden.processTasks([testTask], { throwOnError: true }),
      (err) => expect(err.message).to.match(/bork/)
    )

    const actions = await garden.getActionRouter()

    // We also verify that, despite the test failing, its result was still saved.
    const result = await actions.getTestResult({
      log: garden.log,
      module,
      test,
      graph,
    })

    expect(result).to.exist
  })

  context("artifacts are specified", () => {
    it("should copy artifacts out of the container", async () => {
      const module = graph.getModule("artifacts")

      const testTask = new TestTask({
        garden,
        graph,
        test: testFromModule(module, "artifacts-test", graph),
        log: garden.log,
        force: true,
        forceBuild: false,
        devModeServiceNames: [],
<<<<<<< HEAD
=======
        hotReloadServiceNames: [],
        localModeServiceNames: [],
>>>>>>> 0f42478b
      })

      await emptyDir(garden.artifactsPath)

      await garden.processTasks([testTask], { throwOnError: true })

      expect(await pathExists(join(garden.artifactsPath, "test.txt"))).to.be.true
      expect(await pathExists(join(garden.artifactsPath, "subdir", "test.txt"))).to.be.true
    })

    it("should fail if an error occurs, but copy the artifacts out of the container", async () => {
      const module = graph.getModule("artifacts")

      const testTask = new TestTask({
        garden,
        graph,
        test: testFromModule(module, "artifacts-test-fail", graph),
        log: garden.log,
        force: true,
        forceBuild: false,
        devModeServiceNames: [],
<<<<<<< HEAD
=======
        hotReloadServiceNames: [],
        localModeServiceNames: [],
>>>>>>> 0f42478b
      })

      await emptyDir(garden.artifactsPath)

      const results = await garden.processTasks([testTask], { throwOnError: false })

      expect(results[testTask.getKey()]!.error).to.exist

      expect(await pathExists(join(garden.artifactsPath, "test.txt"))).to.be.true
      expect(await pathExists(join(garden.artifactsPath, "subdir", "test.txt"))).to.be.true
    })

    it("should handle globs when copying artifacts out of the container", async () => {
      const module = graph.getModule("artifacts")

      const testTask = new TestTask({
        garden,
        graph,
        test: testFromModule(module, "globs-test", graph),
        log: garden.log,
        force: true,
        forceBuild: false,
        devModeServiceNames: [],
<<<<<<< HEAD
=======
        hotReloadServiceNames: [],
        localModeServiceNames: [],
>>>>>>> 0f42478b
      })

      await emptyDir(garden.artifactsPath)

      await garden.processTasks([testTask], { throwOnError: true })

      expect(await pathExists(join(garden.artifactsPath, "subdir", "test.txt"))).to.be.true
      expect(await pathExists(join(garden.artifactsPath, "output.txt"))).to.be.true
    })
  })
})<|MERGE_RESOLUTION|>--- conflicted
+++ resolved
@@ -40,11 +40,8 @@
       force: true,
       forceBuild: false,
       devModeServiceNames: [],
-<<<<<<< HEAD
-=======
-      hotReloadServiceNames: [],
+
       localModeServiceNames: [],
->>>>>>> 0f42478b
     })
 
     const key = testTask.getKey()
@@ -68,11 +65,8 @@
       force: true,
       forceBuild: false,
       devModeServiceNames: [],
-<<<<<<< HEAD
-=======
-      hotReloadServiceNames: [],
+
       localModeServiceNames: [],
->>>>>>> 0f42478b
     })
 
     const key = testTask.getKey()
@@ -101,11 +95,8 @@
       force: true,
       forceBuild: false,
       devModeServiceNames: [],
-<<<<<<< HEAD
-=======
-      hotReloadServiceNames: [],
+
       localModeServiceNames: [],
->>>>>>> 0f42478b
     })
 
     await expectError(
@@ -138,11 +129,8 @@
         force: true,
         forceBuild: false,
         devModeServiceNames: [],
-<<<<<<< HEAD
-=======
-        hotReloadServiceNames: [],
+
         localModeServiceNames: [],
->>>>>>> 0f42478b
       })
 
       await emptyDir(garden.artifactsPath)
@@ -164,11 +152,8 @@
         force: true,
         forceBuild: false,
         devModeServiceNames: [],
-<<<<<<< HEAD
-=======
-        hotReloadServiceNames: [],
+
         localModeServiceNames: [],
->>>>>>> 0f42478b
       })
 
       await emptyDir(garden.artifactsPath)
@@ -192,11 +177,8 @@
         force: true,
         forceBuild: false,
         devModeServiceNames: [],
-<<<<<<< HEAD
-=======
-        hotReloadServiceNames: [],
+
         localModeServiceNames: [],
->>>>>>> 0f42478b
       })
 
       await emptyDir(garden.artifactsPath)
