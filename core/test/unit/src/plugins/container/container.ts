/*
 * Copyright (C) 2018-2022 Garden Technologies, Inc. <info@garden.io>
 *
 * This Source Code Form is subject to the terms of the Mozilla Public
 * License, v. 2.0. If a copy of the MPL was not distributed with this
 * file, You can obtain one at http://mozilla.org/MPL/2.0/.
 */

import td from "testdouble"

import { PluginContext } from "../../../../../src/plugin-context"
import { gardenPlugin, ContainerProvider, convertContainerModule } from "../../../../../src/plugins/container/container"
import { getDataDir, makeTestGarden, TestGarden } from "../../../../helpers"
import { LogEntry } from "../../../../../src/logger/log-entry"
import { ConfigGraph } from "../../../../../src/graph/config-graph"
import { GardenModule } from "../../../../../src/types/module"
import { expect } from "chai"
import { ContainerBuildActionSpec, ContainerModule } from "../../../../../src/plugins/container/moduleConfig"
import { ExecBuildConfig } from "../../../../../src/plugins/exec/config"
// import { DEFAULT_API_VERSION } from "../../../../../src/constants"
// import { ContainerModuleConfig, defaultContainerResources } from "../../../../../src/plugins/container/moduleConfig"
// import { DEFAULT_BUILD_TIMEOUT } from "../../../../../src/plugins/container/helpers"

describe("plugins.container", () => {
  const projectRoot = getDataDir("test-project-container")
  // const modulePath = getDataDir( "test-project-container", "module-a")
  // const relDockerfilePath = "docker-dir/Dockerfile"

  // const plugin = gardenPlugin()
  // const handlers = plugin.createActionTypes!.Build[0].handlers
  /*
  const configure = handlers.configure!
  const build = handlers.build!
  const publishModule = handlers.publish!
  const getBuildStatus = handlers.getStatus!

  const defaultCpu = defaultContainerResources.cpu
  const defaultMemory = defaultContainerResources.memory

  const baseConfig: ContainerModuleConfig = {
    allowPublish: false,
    build: {
      dependencies: [],
    },
    disabled: false,
    apiVersion: DEFAULT_API_VERSION,
    name: "test",
    path: modulePath,
    type: "container",

    spec: {
      build: {
        dependencies: [],
        timeout: DEFAULT_BUILD_TIMEOUT,
      },
      buildArgs: {},
      extraFlags: [],
      services: [],
      tasks: [],
      tests: [],
    },

    serviceConfigs: [],
    taskConfigs: [],
    testConfigs: [],
  }
  */
<<<<<<< HEAD
  let garden: Garden
  // eslint-disable-next-line 
=======
  let garden: TestGarden
  // tslint:disable-next-line: no-unused
>>>>>>> edaa2468
  let ctx: PluginContext
  // eslint-disable-next-line 
  let log: LogEntry
  let containerProvider: ContainerProvider
  let graph: ConfigGraph

  beforeEach(async () => {
    garden = await makeTestGarden(projectRoot, { plugins: [gardenPlugin()] })
    log = garden.log
    containerProvider = await garden.resolveProvider(garden.log, "container")
    ctx = await garden.getPluginContext({ provider: containerProvider, templateContext: undefined, events: undefined })
    graph = await garden.getConfigGraph({ log, emit: false })
    td.replace(garden.buildStaging, "syncDependencyProducts", () => null)
  })

  it("TODO-G2", () => {
    throw "TODO-G2 (all tests need updating)"
  })

  describe("convertContainerModule", () => {
    const getModuleConvertBaseParams = (module: GardenModule) => ({
      baseFields: {
        copyFrom: [],
        disabled: false,
        internal: {
          basePath: "module-a",
        },
      },
      convertBuildDependency: () => "buildDep",
      convertRuntimeDependencies: () => ["runtimeDep"],
      convertTestName: () => "testName",
      ctx,
      dummyBuild: undefined,
      log,
      module,
      prepareRuntimeDependencies: () => ["preopRuntimeDep"],
      services: [],
      tasks: [],
      tests: [],
    })
    it("creates a Build action if there is a Dockerfile detected", async () => {
      const module = graph.getModule("module-a")
      const result = await convertContainerModule(getModuleConvertBaseParams(module))
      const build = result.group.actions.find((a) => a.kind === "Build")!
      expect(build).to.exist
      expect(build.type).to.be.eql("container")
    })

    it("creates a Build action if there is a Dockerfile explicitly configured", async () => {
      const module = graph.getModule("module-a") as ContainerModule
      module._config.spec.dockerfile = "Dockerfile"
      const result = await convertContainerModule(getModuleConvertBaseParams(module))
      const build = result.group.actions.find((a) => a.kind === "Build")!
      expect(build).to.exist
      expect(build.type).to.be.eql("container")
    })

    it("returns the dummy Build action if no Dockerfile and an exec Build is needed", async () => {
      const module = graph.getModule("module-a") as ContainerModule
      module.version.files.pop() // remove automatically picked up Dockerfile
      const dummyBuild: ExecBuildConfig = {
        internal: {
          basePath: ".",
        },
        kind: "Build",
        name: "dummyBuild",
        spec: {
          env: {},
        },
        type: "exec",
      }
      const result = await convertContainerModule({ ...getModuleConvertBaseParams(module), dummyBuild })
      const build = result.group.actions.find((a) => a.kind === "Build")!
      expect(build).to.exist
      expect(build.type).to.be.eql("exec")
      expect(build.name).to.be.eql("dummyBuild")
    })

    it("sets spec.localId from module image field", async () => {
      const module = graph.getModule("module-a") as ContainerModule
      module.spec.image = "customImage"
      const result = await convertContainerModule(getModuleConvertBaseParams(module))
      const build = result.group.actions.find((a) => a.kind === "Build")!
      expect(build).to.exist
      expect(build.type).to.be.eql("container")
      expect((<ContainerBuildActionSpec>build.spec).localId).to.be.eql("customImage")
    })
  })
})

//   async function getTestModule(moduleConfig: ContainerModuleConfig) {
//     const parsed = await configure({ ctx, moduleConfig, log })
//     return moduleFromConfig({ garden, log, config: parsed.moduleConfig, buildDependencies: [], forceVersion: true })
//   }

//   async function getTestBuildAction(moduleConfig: ModuleConfig<any, any, any, any>) {
//     const parsed = await configure({ ctx, moduleConfig, log })
//     return actionFromConfig({
//       garden,
//       log,
//       config: parsed.moduleConfig,
//       configsByKey: {},
//       router: await garden.getActionRouter(),
//       graph: await garden.getConfigGraph({ log, emit: false }),
//     }) as Promise<BuildAction>
//   }

//   it("has a stable build version even if a services, tests and tasks are added", async () => {
//     const baseModule = await getTestModule(baseConfig)
//     const withRuntime = await getTestModule({
//       ...baseConfig,
//       spec: {
//         ...baseConfig.spec,
//         services: [
//           {
//             name: "service-a",
//             annotations: {},
//             args: ["echo"],
//             dependencies: [],
//             daemon: false,
//             disabled: false,
//             ingresses: [],
//             env: {
//               SOME_ENV_VAR: "value",
//             },
//             limits: {
//               cpu: 123,
//               memory: 456,
//             },
//             cpu: defaultCpu,
//             memory: defaultMemory,
//             ports: [],
//             replicas: 1,
//             volumes: [],
//             deploymentStrategy: defaultDeploymentStrategy,
//           },
//         ],
//         tasks: [
//           {
//             name: "task-a",
//             args: ["echo", "OK"],
//             artifacts: [],
//             cacheResult: true,
//             dependencies: [],
//             disabled: false,
//             env: {
//               TASK_ENV_VAR: "value",
//             },
//             cpu: defaultCpu,
//             memory: defaultMemory,
//             timeout: null,
//             volumes: [],
//           },
//         ],
//         tests: [
//           {
//             name: "unit",
//             args: ["echo", "OK"],
//             artifacts: [],
//             dependencies: [],
//             disabled: false,
//             env: {
//               TEST_ENV_VAR: "value",
//             },
//             cpu: defaultCpu,
//             memory: defaultMemory,
//             timeout: null,
//             volumes: [],
//           },
//         ],
//       },
//     })
//     expect(baseModule.version.versionString).to.equal(withRuntime.version.versionString)
//   })

//   it("has different build version if buildArgs are added", async () => {
//     const baseModule = await getTestModule(baseConfig)
//     const changedBuild = await getTestModule({
//       ...baseConfig,
//       spec: {
//         ...baseConfig.spec,
//         buildArgs: { foo: "bar" },
//       },
//     })
//     expect(baseModule.version.versionString).to.not.equal(changedBuild.version.versionString)
//   })

//   it("has different build version if a targetImage is set", async () => {
//     const baseModule = await getTestModule(baseConfig)
//     const changedBuild = await getTestModule({
//       ...baseConfig,
//       spec: {
//         ...baseConfig.spec,
//         build: {
//           ...baseConfig.spec.build,
//           targetImage: "foo",
//         },
//       },
//     })
//     expect(baseModule.version.versionString).to.not.equal(changedBuild.version.versionString)
//   })

//   it("has different build version if extraFlags are added", async () => {
//     const baseModule = await getTestModule(baseConfig)
//     const changedBuild = await getTestModule({
//       ...baseConfig,
//       spec: {
//         ...baseConfig.spec,
//         extraFlags: ["foo"],
//       },
//     })
//     expect(baseModule.version.versionString).to.not.equal(changedBuild.version.versionString)
//   })

//   it("has different build version if dockerfile is changed", async () => {
//     const baseModule = await getTestModule(baseConfig)
//     const changedBuild = await getTestModule({
//       ...baseConfig,
//       spec: {
//         ...baseConfig.spec,
//         dockerfile: "foo.Dockerfile",
//       },
//     })
//     expect(baseModule.version.versionString).to.not.equal(changedBuild.version.versionString)
//   })

//   describe("convert", () => {
//     // TODO-G2: adapt from exec convert tests
//     it("TODO", () => {
//       throw "TODO"
//     })
//   })

//   describe("configureContainerModule", () => {
//     const containerModuleConfig: ContainerModuleConfig = {
//       allowPublish: false,
//       build: {
//         dependencies: [],
//       },
//       disabled: false,
//       apiVersion: DEFAULT_API_VERSION,
//       name: "module-a",
//       path: modulePath,
//       type: "container",

//       spec: {
//         build: {
//           dependencies: [],
//           timeout: DEFAULT_BUILD_TIMEOUT,
//         },
//         buildArgs: {},
//         extraFlags: [],
//         services: [
//           {
//             name: "service-a",
//             annotations: {},
//             args: ["echo"],
//             dependencies: [],
//             daemon: false,
//             disabled: false,
//             ingresses: [
//               {
//                 annotations: {},
//                 path: "/",
//                 port: "http",
//               },
//             ],
//             env: {
//               SOME_ENV_VAR: "value",
//             },
//             healthCheck: {
//               httpGet: {
//                 path: "/health",
//                 port: "http",
//               },
//               livenessTimeoutSeconds: 10,
//               readinessTimeoutSeconds: 10,
//             },
//             limits: {
//               cpu: 123,
//               memory: 456,
//             },
//             cpu: defaultCpu,
//             memory: defaultMemory,
//             ports: [
//               {
//                 name: "http",
//                 protocol: "TCP",
//                 containerPort: 8080,
//                 servicePort: 8080,
//               },
//             ],
//             replicas: 1,
//             volumes: [],
//             deploymentStrategy: defaultDeploymentStrategy,
//           },
//         ],
//         tasks: [
//           {
//             name: "task-a",
//             args: ["echo", "OK"],
//             artifacts: [],
//             cacheResult: true,
//             dependencies: [],
//             disabled: false,
//             env: {
//               TASK_ENV_VAR: "value",
//             },
//             cpu: defaultCpu,
//             memory: defaultMemory,
//             timeout: null,
//             volumes: [],
//           },
//         ],
//         tests: [
//           {
//             name: "unit",
//             args: ["echo", "OK"],
//             artifacts: [],
//             dependencies: [],
//             disabled: false,
//             env: {
//               TEST_ENV_VAR: "value",
//             },
//             cpu: defaultCpu,
//             memory: defaultMemory,
//             timeout: null,
//             volumes: [],
//           },
//         ],
//       },

//       serviceConfigs: [],
//       taskConfigs: [],
//       testConfigs: [],
//     }

//     it("should validate and parse a container module", async () => {
//       const result = await configure({ ctx, moduleConfig: containerModuleConfig, log })

//       expect(result).to.eql({
//         moduleConfig: {
//           allowPublish: false,
//           build: { dependencies: [] },
//           disabled: false,
//           apiVersion: DEFAULT_API_VERSION,
//           name: "module-a",
//           include: [defaultDockerfileName],
//           path: modulePath,
//           type: "container",
//           spec: {
//             build: {
//               dependencies: [],
//               timeout: DEFAULT_BUILD_TIMEOUT,
//             },
//             buildArgs: {},
//             extraFlags: [],
//             services: [
//               {
//                 name: "service-a",
//                 annotations: {},
//                 args: ["echo"],
//                 dependencies: [],
//                 disabled: false,
//                 daemon: false,
//                 ingresses: [
//                   {
//                     annotations: {},
//                     path: "/",
//                     port: "http",
//                   },
//                 ],
//                 env: {
//                   SOME_ENV_VAR: "value",
//                 },
//                 healthCheck: {
//                   httpGet: { path: "/health", port: "http" },
//                   readinessTimeoutSeconds: 10,
//                   livenessTimeoutSeconds: 10,
//                 },
//                 limits: {
//                   cpu: 123,
//                   memory: 456,
//                 },
//                 cpu: defaultCpu,
//                 memory: defaultMemory,
//                 ports: [{ name: "http", protocol: "TCP", containerPort: 8080, servicePort: 8080 }],
//                 replicas: 1,
//                 volumes: [],
//                 deploymentStrategy: defaultDeploymentStrategy,
//               },
//             ],
//             tasks: [
//               {
//                 name: "task-a",
//                 args: ["echo", "OK"],
//                 artifacts: [],
//                 cacheResult: true,
//                 dependencies: [],
//                 disabled: false,
//                 env: {
//                   TASK_ENV_VAR: "value",
//                 },
//                 cpu: defaultCpu,
//                 memory: defaultMemory,
//                 timeout: null,
//                 volumes: [],
//               },
//             ],
//             tests: [
//               {
//                 name: "unit",
//                 args: ["echo", "OK"],
//                 artifacts: [],
//                 dependencies: [],
//                 disabled: false,
//                 env: {
//                   TEST_ENV_VAR: "value",
//                 },
//                 cpu: defaultCpu,
//                 memory: defaultMemory,
//                 timeout: null,
//                 volumes: [],
//               },
//             ],
//           },
//           buildConfig: {
//             buildArgs: {},
//             dockerfile: undefined,
//             extraFlags: [],
//             targetImage: undefined,
//           },
//           serviceConfigs: [
//             {
//               name: "service-a",
//               dependencies: [],
//               disabled: false,

//               spec: {
//                 name: "service-a",
//                 annotations: {},
//                 args: ["echo"],
//                 dependencies: [],
//                 disabled: false,
//                 daemon: false,
//                 ingresses: [
//                   {
//                     annotations: {},
//                     path: "/",
//                     port: "http",
//                   },
//                 ],
//                 env: {
//                   SOME_ENV_VAR: "value",
//                 },
//                 healthCheck: {
//                   httpGet: { path: "/health", port: "http" },
//                   readinessTimeoutSeconds: 10,
//                   livenessTimeoutSeconds: 10,
//                 },
//                 limits: {
//                   cpu: 123,
//                   memory: 456,
//                 },
//                 cpu: defaultCpu,
//                 memory: defaultMemory,
//                 ports: [{ name: "http", protocol: "TCP", containerPort: 8080, servicePort: 8080 }],
//                 replicas: 1,
//                 volumes: [],
//                 deploymentStrategy: defaultDeploymentStrategy,
//               },
//             },
//           ],
//           taskConfigs: [
//             {
//               cacheResult: true,
//               dependencies: [],
//               disabled: false,
//               name: "task-a",
//               spec: {
//                 args: ["echo", "OK"],
//                 artifacts: [],
//                 cacheResult: true,
//                 dependencies: [],
//                 disabled: false,
//                 env: {
//                   TASK_ENV_VAR: "value",
//                 },
//                 cpu: defaultCpu,
//                 memory: defaultMemory,
//                 name: "task-a",
//                 timeout: null,
//                 volumes: [],
//               },
//               timeout: null,
//             },
//           ],
//           testConfigs: [
//             {
//               name: "unit",
//               dependencies: [],
//               disabled: false,
//               spec: {
//                 name: "unit",
//                 args: ["echo", "OK"],
//                 artifacts: [],
//                 dependencies: [],
//                 disabled: false,
//                 env: {
//                   TEST_ENV_VAR: "value",
//                 },
//                 cpu: defaultCpu,
//                 memory: defaultMemory,
//                 timeout: null,
//                 volumes: [],
//               },
//               timeout: null,
//             },
//           ],
//         },
//       })
//     })

//     it("should add service volume modules as build and runtime dependencies", async () => {
//       const moduleConfig: ContainerModuleConfig = {
//         allowPublish: false,
//         build: {
//           dependencies: [],
//         },
//         disabled: false,
//         apiVersion: DEFAULT_API_VERSION,
//         name: "module-a",
//         path: modulePath,
//         type: "container",

//         spec: {
//           build: {
//             dependencies: [],
//             timeout: DEFAULT_BUILD_TIMEOUT,
//           },
//           buildArgs: {},
//           extraFlags: [],
//           services: [
//             {
//               name: "service-a",
//               annotations: {},
//               args: ["echo"],
//               dependencies: [],
//               daemon: false,
//               disabled: false,
//               ingresses: [],
//               env: {},
//               healthCheck: {},
//               limits: {
//                 cpu: 123,
//                 memory: 456,
//               },
//               cpu: defaultCpu,
//               memory: defaultMemory,
//               ports: [],
//               replicas: 1,
//               volumes: [
//                 {
//                   name: "test",
//                   containerPath: "/",
//                   module: "volume-module",
//                 },
//               ],
//               deploymentStrategy: defaultDeploymentStrategy,
//             },
//           ],
//           tasks: [],
//           tests: [],
//         },

//         serviceConfigs: [],
//         taskConfigs: [],
//         testConfigs: [],
//       }

//       const result = await configure({ ctx, moduleConfig, log })

//       expect(result.moduleConfig.build.dependencies).to.eql([{ name: "volume-module", copy: [] }])
//       expect(result.moduleConfig.serviceConfigs[0].dependencies).to.eql(["volume-module"])
//     })

//     it("should add task volume modules as build and runtime dependencies", async () => {
//       const moduleConfig: ContainerModuleConfig = {
//         allowPublish: false,
//         build: {
//           dependencies: [],
//         },
//         disabled: false,
//         apiVersion: DEFAULT_API_VERSION,
//         name: "module-a",
//         path: modulePath,
//         type: "container",

//         spec: {
//           build: {
//             dependencies: [],
//             timeout: DEFAULT_BUILD_TIMEOUT,
//           },
//           buildArgs: {},
//           extraFlags: [],
//           services: [],
//           tasks: [
//             {
//               name: "task-a",
//               args: [],
//               artifacts: [],
//               cacheResult: true,
//               dependencies: [],
//               disabled: false,
//               env: {},
//               cpu: defaultCpu,
//               memory: defaultMemory,
//               timeout: null,
//               volumes: [
//                 {
//                   name: "test",
//                   containerPath: "/",
//                   module: "volume-module",
//                 },
//               ],
//             },
//           ],
//           tests: [],
//         },

//         serviceConfigs: [],
//         taskConfigs: [],
//         testConfigs: [],
//       }

//       const result = await configure({ ctx, moduleConfig, log })

//       expect(result.moduleConfig.build.dependencies).to.eql([{ name: "volume-module", copy: [] }])
//       expect(result.moduleConfig.taskConfigs[0].dependencies).to.eql(["volume-module"])
//     })

//     it("should add test volume modules as build and runtime dependencies", async () => {
//       const moduleConfig: ContainerModuleConfig = {
//         allowPublish: false,
//         build: {
//           dependencies: [],
//         },
//         disabled: false,
//         apiVersion: DEFAULT_API_VERSION,
//         name: "module-a",
//         path: modulePath,
//         type: "container",

//         spec: {
//           build: {
//             dependencies: [],
//             timeout: DEFAULT_BUILD_TIMEOUT,
//           },
//           buildArgs: {},
//           extraFlags: [],
//           services: [],
//           tasks: [],
//           tests: [
//             {
//               name: "test-a",
//               args: [],
//               artifacts: [],
//               dependencies: [],
//               disabled: false,
//               env: {},
//               cpu: defaultCpu,
//               memory: defaultMemory,
//               timeout: null,
//               volumes: [
//                 {
//                   name: "test",
//                   containerPath: "/",
//                   module: "volume-module",
//                 },
//               ],
//             },
//           ],
//         },

//         serviceConfigs: [],
//         taskConfigs: [],
//         testConfigs: [],
//       }

//       const result = await configure({ ctx, moduleConfig, log })

//       expect(result.moduleConfig.build.dependencies).to.eql([{ name: "volume-module", copy: [] }])
//       expect(result.moduleConfig.testConfigs[0].dependencies).to.eql(["volume-module"])
//     })

//     it("should fail with invalid port in ingress spec", async () => {
//       const moduleConfig: ContainerModuleConfig = {
//         allowPublish: false,
//         build: {
//           dependencies: [],
//         },
//         disabled: false,
//         apiVersion: DEFAULT_API_VERSION,
//         name: "module-a",
//         path: modulePath,
//         type: "test",

//         spec: {
//           build: {
//             dependencies: [],
//             timeout: DEFAULT_BUILD_TIMEOUT,
//           },
//           buildArgs: {},
//           extraFlags: [],
//           services: [
//             {
//               name: "service-a",
//               annotations: {},
//               args: ["echo"],
//               dependencies: [],
//               daemon: false,
//               disabled: false,
//               ingresses: [
//                 {
//                   annotations: {},
//                   path: "/",
//                   port: "bla",
//                 },
//               ],
//               cpu: defaultCpu,
//               memory: defaultMemory,
//               env: {},
//               ports: [],
//               replicas: 1,
//               volumes: [],
//               deploymentStrategy: defaultDeploymentStrategy,
//             },
//           ],
//           tasks: [
//             {
//               name: "task-a",
//               args: ["echo"],
//               artifacts: [],
//               cacheResult: true,
//               dependencies: [],
//               disabled: false,
//               env: {},
//               cpu: defaultCpu,
//               memory: defaultMemory,
//               timeout: null,
//               volumes: [],
//             },
//           ],
//           tests: [
//             {
//               name: "unit",
//               args: ["echo", "OK"],
//               artifacts: [],
//               dependencies: [],
//               disabled: false,
//               env: {},
//               cpu: defaultCpu,
//               memory: defaultMemory,
//               timeout: null,
//               volumes: [],
//             },
//           ],
//         },

//         serviceConfigs: [],
//         taskConfigs: [],
//         testConfigs: [],
//       }

//       await expectError(() => configure({ ctx, moduleConfig, log }), "configuration")
//     })

//     it("should fail with invalid port in httpGet healthcheck spec", async () => {
//       const moduleConfig: ContainerModuleConfig = {
//         allowPublish: false,
//         build: {
//           dependencies: [],
//         },
//         disabled: false,
//         apiVersion: DEFAULT_API_VERSION,
//         name: "module-a",
//         path: modulePath,
//         type: "test",

//         spec: {
//           build: {
//             dependencies: [],
//             timeout: DEFAULT_BUILD_TIMEOUT,
//           },
//           buildArgs: {},
//           extraFlags: [],
//           services: [
//             {
//               name: "service-a",
//               annotations: {},
//               args: ["echo"],
//               dependencies: [],
//               daemon: false,
//               disabled: false,
//               ingresses: [],
//               env: {},
//               healthCheck: {
//                 httpGet: {
//                   path: "/",
//                   port: "bla",
//                 },
//               },
//               cpu: defaultCpu,
//               memory: defaultMemory,
//               ports: [],
//               replicas: 1,
//               volumes: [],
//               deploymentStrategy: defaultDeploymentStrategy,
//             },
//           ],
//           tasks: [
//             {
//               name: "task-a",
//               args: ["echo"],
//               artifacts: [],
//               cacheResult: true,
//               dependencies: [],
//               disabled: false,
//               env: {},
//               cpu: defaultCpu,
//               memory: defaultMemory,
//               timeout: null,
//               volumes: [],
//             },
//           ],
//           tests: [],
//         },

//         serviceConfigs: [],
//         taskConfigs: [],
//         testConfigs: [],
//       }

//       await expectError(() => configure({ ctx, moduleConfig, log }), "configuration")
//     })

//     it("should fail with invalid port in tcpPort healthcheck spec", async () => {
//       const moduleConfig: ContainerModuleConfig = {
//         allowPublish: false,
//         build: {
//           dependencies: [],
//         },
//         disabled: false,
//         apiVersion: DEFAULT_API_VERSION,
//         name: "module-a",
//         path: modulePath,
//         type: "test",

//         spec: {
//           build: {
//             dependencies: [],
//             timeout: DEFAULT_BUILD_TIMEOUT,
//           },
//           buildArgs: {},
//           extraFlags: [],
//           services: [
//             {
//               name: "service-a",
//               annotations: {},
//               args: ["echo"],
//               dependencies: [],
//               daemon: false,
//               disabled: false,
//               ingresses: [],
//               env: {},
//               healthCheck: {
//                 tcpPort: "bla",
//               },
//               cpu: defaultCpu,
//               memory: defaultMemory,
//               ports: [],
//               replicas: 1,
//               volumes: [],
//               deploymentStrategy: defaultDeploymentStrategy,
//             },
//           ],
//           tasks: [
//             {
//               name: "task-a",
//               args: ["echo"],
//               artifacts: [],
//               cacheResult: true,
//               dependencies: [],
//               disabled: false,
//               env: {},
//               cpu: defaultCpu,
//               memory: defaultMemory,
//               timeout: null,
//               volumes: [],
//             },
//           ],
//           tests: [],
//         },

//         serviceConfigs: [],
//         taskConfigs: [],
//         testConfigs: [],
//       }

//       await expectError(() => configure({ ctx, moduleConfig, log }), "configuration")
//     })
//   })

//   describe("getBuildStatus", () => {
//     it("should return ready:true if build exists locally", async () => {
//       td.replace(helpers, "hasDockerfile", () => true)

//       const module = td.object(await getTestModule(baseConfig))

//       td.replace(helpers, "imageExistsLocally", async () => true)

//       const result = await getBuildStatus({ ctx, log, module })
//       expect(result).to.eql({ ready: true })
//     })

//     it("should return ready:false if build does not exist locally", async () => {
//       td.replace(helpers, "hasDockerfile", () => true)

//       const module = td.object(await getTestModule(baseConfig))

//       td.replace(helpers, "imageExistsLocally", async () => false)

//       const result = await getBuildStatus({ ctx, log, module })
//       expect(result).to.eql({ ready: false })
//     })
//   })

//   describe("build", () => {
//     beforeEach(() => {
//       td.replace(helpers, "checkDockerServerVersion", () => null)
//     })

//     it("should pull image if image tag is set and the module doesn't container a Dockerfile", async () => {
//       const config = cloneDeep(baseConfig)
//       config.spec.image = "some/image"
//       const module = td.object(await getTestModule(config))

//       td.replace(helpers, "hasDockerfile", () => false)
//       td.replace(helpers, "pullImage", async () => null)
//       td.replace(helpers, "imageExistsLocally", async () => false)

//       const result = await build({ ctx, log, module })

//       expect(result).to.eql({ fetched: true })
//     })

//     it("should build image if module contains Dockerfile", async () => {
//       const config = cloneDeep(baseConfig)
//       config.spec.image = "some/image"
//       const module = td.object(await getTestModule(config))

//       td.replace(helpers, "hasDockerfile", () => true)
//       td.replace(helpers, "imageExistsLocally", async () => false)

//       module.outputs["local-image-id"] = "some/image"

//       const cmdArgs = [
//         "build",
//         "-t",
//         "some/image",
//         "--build-arg",
//         `GARDEN_MODULE_VERSION=${module.version.versionString}`,
//         module.buildPath,
//       ]

//       td.replace(helpers, "dockerCli", async ({ cwd, args, ctx: _ctx }) => {
//         expect(cwd).to.equal(module.buildPath)
//         expect(args).to.eql(cmdArgs)
//         expect(_ctx).to.exist
//         return { all: "log" }
//       })

//       const result = await build({ ctx, log, module })

//       expect(result).to.eql({
//         buildLog: "log",
//         fresh: true,
//         details: { identifier: "some/image" },
//       })
//     })

//     it("should set build target image parameter if configured", async () => {
//       const config = cloneDeep(baseConfig)
//       config.spec.image = "some/image"
//       config.spec.build.targetImage = "foo"
//       const module = td.object(await getTestModule(config))

//       td.replace(helpers, "hasDockerfile", () => true)
//       td.replace(helpers, "imageExistsLocally", async () => false)

//       module.outputs["local-image-id"] = "some/image"

//       const cmdArgs = [
//         "build",
//         "-t",
//         "some/image",
//         "--build-arg",
//         `GARDEN_MODULE_VERSION=${module.version.versionString}`,
//         "--target",
//         "foo",
//         module.buildPath,
//       ]

//       td.replace(helpers, "dockerCli", async ({ cwd, args, ctx: _ctx }) => {
//         expect(cwd).to.equal(module.buildPath)
//         expect(args).to.eql(cmdArgs)
//         expect(_ctx).to.exist
//         return { all: "log" }
//       })

//       const result = await build({ ctx, log, module })

//       expect(result).to.eql({
//         buildLog: "log",
//         fresh: true,
//         details: { identifier: "some/image" },
//       })
//     })

//     it("should build image using the user specified Dockerfile path", async () => {
//       const config = cloneDeep(baseConfig)
//       config.spec.dockerfile = relDockerfilePath

//       td.replace(helpers, "hasDockerfile", () => true)

//       const module = td.object(await getTestModule(config))

//       td.replace(helpers, "imageExistsLocally", async () => false)

//       module.outputs["local-image-id"] = "some/image"

//       const cmdArgs = [
//         "build",
//         "-t",
//         "some/image",
//         "--build-arg",
//         `GARDEN_MODULE_VERSION=${module.version.versionString}`,
//         "--file",
//         join(module.buildPath, relDockerfilePath),
//         module.buildPath,
//       ]

//       td.replace(helpers, "dockerCli", async ({ cwd, args, ctx: _ctx }) => {
//         expect(cwd).to.equal(module.buildPath)
//         expect(args).to.eql(cmdArgs)
//         expect(_ctx).to.exist
//         return { all: "log" }
//       })

//       const result = await build({ ctx, log, module })

//       expect(result).to.eql({
//         buildLog: "log",
//         fresh: true,
//         details: { identifier: "some/image" },
//       })
//     })
//   })

//   describe("publishModule", () => {
//     it("should not publish image if module doesn't container a Dockerfile", async () => {
//       const config = cloneDeep(baseConfig)
//       config.spec.image = "some/image"
//       const module = td.object(await getTestModule(config))

//       td.replace(helpers, "hasDockerfile", () => false)

//       const result = await publishModule({ ctx, log, module })
//       expect(result).to.eql({ published: false })
//     })

//     it("should publish image if module contains a Dockerfile", async () => {
//       const config = cloneDeep(baseConfig)
//       config.spec.image = "some/image:1.1"
//       const module = td.object(await getTestModule(config))

//       td.replace(helpers, "hasDockerfile", () => true)
//       td.replace(helpers, "getPublicImageId", () => "some/image:12345")

//       module.outputs["local-image-id"] = "some/image:12345"

//       td.replace(helpers, "dockerCli", async ({ cwd, args, ctx: _ctx }) => {
//         expect(cwd).to.equal(module.buildPath)
//         expect(args).to.eql(["push", "some/image:12345"])
//         expect(_ctx).to.exist
//         return { all: "log" }
//       })

//       const result = await publishModule({ ctx, log, module })
//       expect(result).to.eql({ message: "Published some/image:12345", published: true })
//     })

//     it("should tag image if remote id differs from local id", async () => {
//       const config = cloneDeep(baseConfig)
//       config.spec.image = "some/image:1.1"
//       const module = td.object(await getTestModule(config))

//       td.replace(helpers, "hasDockerfile", () => true)
//       td.replace(helpers, "getPublicImageId", () => "some/image:1.1")

//       module.outputs["local-image-id"] = "some/image:12345"

//       const dockerCli = td.replace(helpers, "dockerCli")

//       const result = await publishModule({ ctx, log, module })
//       expect(result).to.eql({ message: "Published some/image:1.1", published: true })

//       td.verify(
//         dockerCli({
//           cwd: module.buildPath,
//           args: ["tag", "some/image:12345", "some/image:1.1"],
//           log: td.matchers.anything(),
//           ctx: td.matchers.anything(),
//         })
//       )

//       td.verify(
//         dockerCli({
//           cwd: module.buildPath,
//           args: ["push", "some/image:1.1"],
//           log: td.matchers.anything(),
//           ctx: td.matchers.anything(),
//         })
//       )
//     })

//     it("should use specified tag if provided", async () => {
//       const config = cloneDeep(baseConfig)
//       config.spec.image = "some/image:1.1"
//       const module = td.object(await getTestModule(config))

//       td.replace(helpers, "hasDockerfile", () => true)

//       module.outputs["local-image-id"] = "some/image:12345"

//       const dockerCli = td.replace(helpers, "dockerCli")

//       const result = await publishModule({ ctx, log, module, tag: "custom-tag" })
//       expect(result).to.eql({ message: "Published some/image:custom-tag", published: true })

//       td.verify(
//         dockerCli({
//           cwd: module.buildPath,
//           args: ["tag", "some/image:12345", "some/image:custom-tag"],
//           log: td.matchers.anything(),
//           ctx: td.matchers.anything(),
//         })
//       )

//       td.verify(
//         dockerCli({
//           cwd: module.buildPath,
//           args: ["push", "some/image:custom-tag"],
//           log: td.matchers.anything(),
//           ctx: td.matchers.anything(),
//         })
//       )
//     })
//   })

//   describe("checkDockerServerVersion", () => {
//     it("should return if server version is equal to the minimum version", async () => {
//       helpers.checkDockerServerVersion(minDockerVersion)
//     })

//     it("should return if server version is greater than the minimum version", async () => {
//       const version = {
//         client: "99.99",
//         server: "99.99",
//       }

//       helpers.checkDockerServerVersion(version)
//     })

//     it("should throw if server is not reachable (version is undefined)", async () => {
//       const version = {
//         client: minDockerVersion.client,
//         server: undefined,
//       }

//       await expectError(
//         () => helpers.checkDockerServerVersion(version),
//         (err) => {
//           expect(err.message).to.equal("Docker server is not running or cannot be reached.")
//         }
//       )
//     })

//     it("should throw if server version is too old", async () => {
//       const version = {
//         client: minDockerVersion.client,
//         server: "17.06",
//       }

//       await expectError(
//         () => helpers.checkDockerServerVersion(version),
//         (err) => {
//           expect(err.message).to.equal("Docker server needs to be version 17.07.0 or newer (got 17.06)")
//         }
//       )
//     })
//   })

//   describe("getDockerBuildFlags", () => {
//     it("should include extraFlags", async () => {
//       td.replace(helpers, "hasDockerfile", () => true)

//       const buildAction = await getTestBuildAction({
//         allowPublish: false,
//         build: {
//           dependencies: [],
//         },
//         disabled: false,
//         apiVersion: DEFAULT_API_VERSION,
//         name: "module-a",
//         path: modulePath,
//         type: "container",

//         spec: {
//           build: {
//             dependencies: [],
//             timeout: DEFAULT_BUILD_TIMEOUT,
//           },
//           buildArgs: {},
//           extraFlags: ["--cache-from", "some-image:latest"],
//           services: [],
//           tasks: [],
//           tests: [],
//         },

//         serviceConfigs: [],
//         taskConfigs: [],
//         testConfigs: [],
//       })
//       const resolvedBuild = await garden.resolveAction({ action: buildAction, log })

//       const args = getDockerBuildFlags(resolvedBuild)

//       expect(args.slice(-2)).to.eql(["--cache-from", "some-image:latest"])
//     })

//     it("should set GARDEN_MODULE_VERSION", async () => {
//       td.replace(helpers, "hasDockerfile", () => true)

//       const buildAction = await getTestBuildAction({
//         allowPublish: false,
//         build: {
//           dependencies: [],
//         },
//         disabled: false,
//         apiVersion: DEFAULT_API_VERSION,
//         name: "module-a",
//         path: modulePath,
//         type: "container",

//         spec: {
//           build: {
//             dependencies: [],
//             timeout: DEFAULT_BUILD_TIMEOUT,
//           },
//           buildArgs: {},
//           extraFlags: [],
//           services: [],
//           tasks: [],
//           tests: [],
//         },

//         serviceConfigs: [],
//         taskConfigs: [],
//         testConfigs: [],
//       })

//       const resolvedBuild = await garden.resolveAction({ action: buildAction, log })

//       const args = getDockerBuildFlags(resolvedBuild)

//       expect(args.slice(0, 2)).to.eql(["--build-arg", `GARDEN_MODULE_VERSION=${buildAction.versionString()}`])
//     })
//   })
// })<|MERGE_RESOLUTION|>--- conflicted
+++ resolved
@@ -65,15 +65,8 @@
     testConfigs: [],
   }
   */
-<<<<<<< HEAD
-  let garden: Garden
-  // eslint-disable-next-line 
-=======
   let garden: TestGarden
-  // tslint:disable-next-line: no-unused
->>>>>>> edaa2468
   let ctx: PluginContext
-  // eslint-disable-next-line 
   let log: LogEntry
   let containerProvider: ContainerProvider
   let graph: ConfigGraph
