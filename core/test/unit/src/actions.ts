--- conflicted
+++ resolved
@@ -538,30 +538,23 @@
           graph,
           runtimeContext,
           devMode: false,
-<<<<<<< HEAD
-=======
-          hotReload: false,
+
           localMode: false,
->>>>>>> 0f42478b
         })
         expect(result).to.eql({ forwardablePorts: [], state: "ready", detail: {}, outputs: { base: "ok", foo: "ok" } })
       })
 
       it("should emit a serviceStatus event", async () => {
         garden.events.eventLog = []
-<<<<<<< HEAD
-        await actions.getServiceStatus({ log, service, graph, runtimeContext, devMode: false })
-=======
         await actions.getServiceStatus({
           log,
           service,
           graph,
           runtimeContext,
           devMode: false,
-          hotReload: false,
+
           localMode: false,
         })
->>>>>>> 0f42478b
         const event = garden.events.eventLog[0]
         expect(event).to.exist
         expect(event.name).to.eql("serviceStatus")
@@ -578,9 +571,6 @@
         })
 
         await expectError(
-<<<<<<< HEAD
-          () => actions.getServiceStatus({ log, service, graph, runtimeContext, devMode: false }),
-=======
           () =>
             actions.getServiceStatus({
               log,
@@ -588,10 +578,9 @@
               graph,
               runtimeContext,
               devMode: false,
-              hotReload: false,
+
               localMode: false,
             }),
->>>>>>> 0f42478b
           (err) =>
             expect(stripAnsi(err.message)).to.equal(
               "Error validating outputs from service 'service-a': key .foo must be a string"
@@ -605,9 +594,6 @@
         })
 
         await expectError(
-<<<<<<< HEAD
-          () => actions.getServiceStatus({ log, service, graph, runtimeContext, devMode: false }),
-=======
           () =>
             actions.getServiceStatus({
               log,
@@ -615,10 +601,9 @@
               graph,
               runtimeContext,
               devMode: false,
-              hotReload: false,
+
               localMode: false,
             }),
->>>>>>> 0f42478b
           (err) =>
             expect(stripAnsi(err.message)).to.equal(
               "Error validating outputs from service 'service-a': key .base must be a string"
@@ -636,11 +621,8 @@
           runtimeContext,
           force: true,
           devMode: false,
-<<<<<<< HEAD
-=======
-          hotReload: false,
+
           localMode: false,
->>>>>>> 0f42478b
         })
         expect(result).to.eql({ forwardablePorts: [], state: "ready", detail: {}, outputs: { base: "ok", foo: "ok" } })
       })
@@ -654,11 +636,8 @@
           runtimeContext,
           force: true,
           devMode: false,
-<<<<<<< HEAD
-=======
-          hotReload: false,
+
           localMode: false,
->>>>>>> 0f42478b
         })
         const moduleVersion = service.module.version.versionString
         const event1 = garden.events.eventLog[0]
@@ -695,11 +674,8 @@
               runtimeContext,
               force: true,
               devMode: false,
-<<<<<<< HEAD
-=======
-              hotReload: false,
+
               localMode: false,
->>>>>>> 0f42478b
             }),
           (err) =>
             expect(stripAnsi(err.message)).to.equal(
@@ -722,11 +698,8 @@
               runtimeContext,
               force: true,
               devMode: false,
-<<<<<<< HEAD
-=======
-              hotReload: false,
+
               localMode: false,
->>>>>>> 0f42478b
             }),
           (err) =>
             expect(stripAnsi(err.message)).to.equal(
@@ -1757,12 +1730,8 @@
           runtimeContext,
           log,
           devMode: false,
-<<<<<<< HEAD
-
-=======
-          hotReload: false,
+
           localMode: false,
->>>>>>> 0f42478b
           force: false,
         },
         defaultHandler: handler,
@@ -1812,12 +1781,8 @@
           runtimeContext: _runtimeContext,
           log,
           devMode: false,
-<<<<<<< HEAD
-
-=======
-          hotReload: false,
+
           localMode: false,
->>>>>>> 0f42478b
           force: false,
         },
         defaultHandler: handler,
@@ -1870,12 +1835,8 @@
           runtimeContext: _runtimeContext,
           log,
           devMode: false,
-<<<<<<< HEAD
-
-=======
-          hotReload: false,
+
           localMode: false,
->>>>>>> 0f42478b
           force: false,
         },
         defaultHandler: async (params) => {
@@ -1925,12 +1886,8 @@
               runtimeContext: _runtimeContext,
               log,
               devMode: false,
-<<<<<<< HEAD
-
-=======
-              hotReload: false,
+
               localMode: false,
->>>>>>> 0f42478b
               force: false,
             },
             defaultHandler: async () => {
